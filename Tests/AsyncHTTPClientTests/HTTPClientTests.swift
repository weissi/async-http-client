//===----------------------------------------------------------------------===//
//
// This source file is part of the AsyncHTTPClient open source project
//
// Copyright (c) 2018-2019 Apple Inc. and the AsyncHTTPClient project authors
// Licensed under Apache License v2.0
//
// See LICENSE.txt for license information
// See CONTRIBUTORS.txt for the list of AsyncHTTPClient project authors
//
// SPDX-License-Identifier: Apache-2.0
//
//===----------------------------------------------------------------------===//

/* NOT @testable */ import AsyncHTTPClient // Tests that need @testable go into HTTPClientInternalTests.swift
#if canImport(Network)
    import Network
#endif
import Logging
import NIO
import NIOConcurrencyHelpers
import NIOFoundationCompat
import NIOHTTP1
import NIOHTTPCompression
import NIOSSL
import NIOTestUtils
import NIOTransportServices
import XCTest

class HTTPClientTests: XCTestCase {
    typealias Request = HTTPClient.Request

    var clientGroup: EventLoopGroup!
    var serverGroup: EventLoopGroup!
    var defaultHTTPBin: HTTPBin!
    var defaultClient: HTTPClient!
    var backgroundLogStore: CollectEverythingLogHandler.LogStore!

    var defaultHTTPBinURLPrefix: String {
        return "http://localhost:\(self.defaultHTTPBin.port)/"
    }

    override func setUp() {
<<<<<<< HEAD
        XCTAssertNil(self.group)
        self.group = MultiThreadedEventLoopGroup(numberOfThreads: 3)
=======
        XCTAssertNil(self.clientGroup)
        XCTAssertNil(self.serverGroup)
        XCTAssertNil(self.defaultHTTPBin)
        XCTAssertNil(self.defaultClient)
        XCTAssertNil(self.backgroundLogStore)

        self.clientGroup = getDefaultEventLoopGroup(numberOfThreads: 1)
        self.serverGroup = MultiThreadedEventLoopGroup(numberOfThreads: 1)
        self.defaultHTTPBin = HTTPBin()
        self.backgroundLogStore = CollectEverythingLogHandler.LogStore()
        var backgroundLogger = Logger(label: "\(#function)", factory: { _ in
            CollectEverythingLogHandler(logStore: self.backgroundLogStore!)
        })
        backgroundLogger.logLevel = .trace
        self.defaultClient = HTTPClient(eventLoopGroupProvider: .shared(self.clientGroup),
                                        backgroundActivityLogger: backgroundLogger)
>>>>>>> 8e60b941
    }

    override func tearDown() {
        if let defaultClient = self.defaultClient {
            XCTAssertNoThrow(try defaultClient.syncShutdown())
            self.defaultClient = nil
        }

        XCTAssertNotNil(self.defaultHTTPBin)
        XCTAssertNoThrow(try self.defaultHTTPBin.shutdown())
        self.defaultHTTPBin = nil

        XCTAssertNotNil(self.clientGroup)
        XCTAssertNoThrow(try self.clientGroup.syncShutdownGracefully())
        self.clientGroup = nil

        XCTAssertNotNil(self.serverGroup)
        XCTAssertNoThrow(try self.serverGroup.syncShutdownGracefully())
        self.serverGroup = nil

        XCTAssertNotNil(self.backgroundLogStore)
        self.backgroundLogStore = nil
    }

    func testRequestURI() throws {
        let request1 = try Request(url: "https://someserver.com:8888/some/path?foo=bar")
        XCTAssertEqual(request1.url.host, "someserver.com")
        XCTAssertEqual(request1.url.path, "/some/path")
        XCTAssertEqual(request1.url.query!, "foo=bar")
        XCTAssertEqual(request1.port, 8888)
        XCTAssertTrue(request1.useTLS)

        let request2 = try Request(url: "https://someserver.com")
        XCTAssertEqual(request2.url.path, "")

        let request3 = try Request(url: "unix:///tmp/file")
        XCTAssertNil(request3.url.host)
        XCTAssertEqual(request3.host, "")
        XCTAssertEqual(request3.url.path, "/tmp/file")
        XCTAssertEqual(request3.port, 80)
        XCTAssertFalse(request3.useTLS)
    }

    func testBadRequestURI() throws {
        XCTAssertThrowsError(try Request(url: "some/path"), "should throw") { error in
            XCTAssertEqual(error as! HTTPClientError, HTTPClientError.emptyScheme)
        }
        XCTAssertThrowsError(try Request(url: "app://somewhere/some/path?foo=bar"), "should throw") { error in
            XCTAssertEqual(error as! HTTPClientError, HTTPClientError.unsupportedScheme("app"))
        }
        XCTAssertThrowsError(try Request(url: "https:/foo"), "should throw") { error in
            XCTAssertEqual(error as! HTTPClientError, HTTPClientError.emptyHost)
        }
    }

    func testSchemaCasing() throws {
        XCTAssertNoThrow(try Request(url: "hTTpS://someserver.com:8888/some/path?foo=bar"))
        XCTAssertNoThrow(try Request(url: "uNIx:///some/path"))
    }

    func testGet() throws {
        let response = try self.defaultClient.get(url: self.defaultHTTPBinURLPrefix + "get").wait()
        XCTAssertEqual(.ok, response.status)
    }

    func testGetWithDifferentEventLoopBackpressure() throws {
        let request = try HTTPClient.Request(url: self.defaultHTTPBinURLPrefix + "events/10/1")
        let delegate = TestHTTPDelegate(backpressureEventLoop: self.serverGroup.next())
        let task = self.defaultClient.execute(request: request, delegate: delegate)
        try task.wait()
    }

    func testPost() throws {
        let response = try self.defaultClient.post(url: self.defaultHTTPBinURLPrefix + "post", body: .string("1234")).wait()
        let bytes = response.body.flatMap { $0.getData(at: 0, length: $0.readableBytes) }
        let data = try JSONDecoder().decode(RequestInfo.self, from: bytes!)

        XCTAssertEqual(.ok, response.status)
        XCTAssertEqual("1234", data.data)
    }

    func testGetHttps() throws {
        let localHTTPBin = HTTPBin(ssl: true)
        let localClient = HTTPClient(eventLoopGroupProvider: .shared(self.clientGroup),
                                     configuration: HTTPClient.Configuration(certificateVerification: .none))
        defer {
            XCTAssertNoThrow(try localClient.syncShutdown())
            XCTAssertNoThrow(try localHTTPBin.shutdown())
        }

        let response = try localClient.get(url: "https://localhost:\(localHTTPBin.port)/get").wait()
        XCTAssertEqual(.ok, response.status)
    }

    func testGetHttpsWithIP() throws {
        let localHTTPBin = HTTPBin(ssl: true)
        let localClient = HTTPClient(eventLoopGroupProvider: .shared(self.clientGroup),
                                     configuration: HTTPClient.Configuration(certificateVerification: .none))
        defer {
            XCTAssertNoThrow(try localClient.syncShutdown())
            XCTAssertNoThrow(try localHTTPBin.shutdown())
        }

        let response = try localClient.get(url: "https://127.0.0.1:\(localHTTPBin.port)/get").wait()
        XCTAssertEqual(.ok, response.status)
    }

    func testPostHttps() throws {
        let localHTTPBin = HTTPBin(ssl: true)
        let localClient = HTTPClient(eventLoopGroupProvider: .shared(self.clientGroup),
                                     configuration: HTTPClient.Configuration(certificateVerification: .none))
        defer {
            XCTAssertNoThrow(try localClient.syncShutdown())
            XCTAssertNoThrow(try localHTTPBin.shutdown())
        }

        let request = try Request(url: "https://localhost:\(localHTTPBin.port)/post", method: .POST, body: .string("1234"))

        let response = try localClient.execute(request: request).wait()
        let bytes = response.body.flatMap { $0.getData(at: 0, length: $0.readableBytes) }
        let data = try JSONDecoder().decode(RequestInfo.self, from: bytes!)

        XCTAssertEqual(.ok, response.status)
        XCTAssertEqual("1234", data.data)
    }

    func testHttpRedirect() throws {
        let httpsBin = HTTPBin(ssl: true)
        let localClient = HTTPClient(eventLoopGroupProvider: .shared(self.clientGroup),
                                     configuration: HTTPClient.Configuration(certificateVerification: .none, redirectConfiguration: .follow(max: 10, allowCycles: true)))

        defer {
            XCTAssertNoThrow(try localClient.syncShutdown())
            XCTAssertNoThrow(try httpsBin.shutdown())
        }

        var response = try localClient.get(url: self.defaultHTTPBinURLPrefix + "redirect/302").wait()
        XCTAssertEqual(response.status, .ok)

        response = try localClient.get(url: self.defaultHTTPBinURLPrefix + "redirect/https?port=\(httpsBin.port)").wait()
        XCTAssertEqual(response.status, .ok)
    }

    func testHttpHostRedirect() {
        let localClient = HTTPClient(eventLoopGroupProvider: .shared(self.clientGroup),
                                     configuration: HTTPClient.Configuration(certificateVerification: .none, redirectConfiguration: .follow(max: 10, allowCycles: true)))

        defer {
            XCTAssertNoThrow(try localClient.syncShutdown())
        }

        let url = self.defaultHTTPBinURLPrefix + "redirect/loopback?port=\(self.defaultHTTPBin.port)"
        var maybeResponse: HTTPClient.Response?
        XCTAssertNoThrow(maybeResponse = try localClient.get(url: url).wait())
        guard let response = maybeResponse, let body = response.body else {
            XCTFail("request failed")
            return
        }
        let hostName = try? JSONDecoder().decode(RequestInfo.self, from: body).data
        XCTAssertEqual("127.0.0.1:\(self.defaultHTTPBin.port)", hostName)
    }

    func testPercentEncoded() throws {
        let response = try self.defaultClient.get(url: self.defaultHTTPBinURLPrefix + "percent%20encoded").wait()
        XCTAssertEqual(.ok, response.status)
    }

    func testPercentEncodedBackslash() throws {
        let response = try self.defaultClient.get(url: self.defaultHTTPBinURLPrefix + "percent%2Fencoded/hello").wait()
        XCTAssertEqual(.ok, response.status)
    }

    func testMultipleContentLengthHeaders() throws {
        let body = ByteBuffer(string: "hello world!")

        var headers = HTTPHeaders()
        headers.add(name: "Content-Length", value: "12")
        let request = try Request(url: self.defaultHTTPBinURLPrefix + "post", method: .POST, headers: headers, body: .byteBuffer(body))
        let response = try self.defaultClient.execute(request: request).wait()
        // if the library adds another content length header we'll get a bad request error.
        XCTAssertEqual(.ok, response.status)
    }

    func testStreaming() throws {
        var request = try Request(url: self.defaultHTTPBinURLPrefix + "events/10/1")
        request.headers.add(name: "Accept", value: "text/event-stream")

        let delegate = CountingDelegate()
        let count = try self.defaultClient.execute(request: request, delegate: delegate).wait()

        XCTAssertEqual(10, count)
    }

    func testRemoteClose() throws {
        XCTAssertThrowsError(try self.defaultClient.get(url: self.defaultHTTPBinURLPrefix + "close").wait(), "Should fail") { error in
            guard case let error = error as? HTTPClientError, error == .remoteConnectionClosed else {
                return XCTFail("Should fail with remoteConnectionClosed")
            }
        }
    }

    func testReadTimeout() throws {
        let localClient = HTTPClient(eventLoopGroupProvider: .shared(self.clientGroup),
                                     configuration: HTTPClient.Configuration(timeout: HTTPClient.Configuration.Timeout(read: .milliseconds(150))))

        defer {
            XCTAssertNoThrow(try localClient.syncShutdown())
        }

        XCTAssertThrowsError(try localClient.get(url: self.defaultHTTPBinURLPrefix + "wait").wait(), "Should fail") { error in
            guard case let error = error as? HTTPClientError, error == .readTimeout else {
                return XCTFail("Should fail with readTimeout")
            }
        }
    }

    func testDeadline() throws {
        XCTAssertThrowsError(try self.defaultClient.get(url: self.defaultHTTPBinURLPrefix + "wait", deadline: .now() + .milliseconds(150)).wait(), "Should fail") { error in
            guard case let error = error as? HTTPClientError, error == .readTimeout else {
                return XCTFail("Should fail with readTimeout")
            }
        }
    }

    func testCancel() throws {
        let queue = DispatchQueue(label: "nio-test")
        let request = try Request(url: self.defaultHTTPBinURLPrefix + "wait")
        let task = self.defaultClient.execute(request: request, delegate: TestHTTPDelegate())

        queue.asyncAfter(deadline: .now() + .milliseconds(100)) {
            task.cancel()
        }

        XCTAssertThrowsError(try task.wait(), "Should fail") { error in
            guard case let error = error as? HTTPClientError, error == .cancelled else {
                return XCTFail("Should fail with cancelled")
            }
        }
    }

    func testStressCancel() throws {
        let request = try Request(url: self.defaultHTTPBinURLPrefix + "wait", method: .GET)
        let tasks = (1...100).map { _ -> HTTPClient.Task<TestHTTPDelegate.Response> in
            let task = self.defaultClient.execute(request: request, delegate: TestHTTPDelegate())
            task.cancel()
            return task
        }

        for task in tasks {
            switch (Result { try task.futureResult.timeout(after: .seconds(10)).wait() }) {
            case .success:
                XCTFail("Shouldn't succeed")
                return
            case .failure(let error):
                guard let clientError = error as? HTTPClientError, clientError == .cancelled else {
                    XCTFail("Unexpected error: \(error)")
                    return
                }
            }
        }
    }

    func testHTTPClientAuthorization() {
        var authorization = HTTPClient.Authorization.basic(username: "aladdin", password: "opensesame")
        XCTAssertEqual(authorization.headerValue, "Basic YWxhZGRpbjpvcGVuc2VzYW1l")

        authorization = HTTPClient.Authorization.bearer(tokens: "mF_9.B5f-4.1JqM")
        XCTAssertEqual(authorization.headerValue, "Bearer mF_9.B5f-4.1JqM")
    }

    func testProxyPlaintext() throws {
        let localHTTPBin = HTTPBin(simulateProxy: .plaintext)
        let localClient = HTTPClient(
            eventLoopGroupProvider: .shared(self.clientGroup),
            configuration: .init(proxy: .server(host: "localhost", port: localHTTPBin.port))
        )
        defer {
            XCTAssertNoThrow(try localClient.syncShutdown())
            XCTAssertNoThrow(try localHTTPBin.shutdown())
        }
        let res = try localClient.get(url: "http://test/ok").wait()
        XCTAssertEqual(res.status, .ok)
    }

    func testProxyTLS() throws {
        let localHTTPBin = HTTPBin(simulateProxy: .tls)
        let localClient = HTTPClient(
            eventLoopGroupProvider: .shared(self.clientGroup),
            configuration: .init(
                certificateVerification: .none,
                proxy: .server(host: "localhost", port: localHTTPBin.port)
            )
        )
        defer {
            XCTAssertNoThrow(try localClient.syncShutdown())
            XCTAssertNoThrow(try localHTTPBin.shutdown())
        }
        let res = try localClient.get(url: "https://test/ok").wait()
        XCTAssertEqual(res.status, .ok)
    }

    func testProxyPlaintextWithCorrectlyAuthorization() throws {
        let localHTTPBin = HTTPBin(simulateProxy: .plaintext)
        let localClient = HTTPClient(
            eventLoopGroupProvider: .shared(self.clientGroup),
            configuration: .init(proxy: .server(host: "localhost", port: localHTTPBin.port, authorization: .basic(username: "aladdin", password: "opensesame")))
        )
        defer {
            XCTAssertNoThrow(try localClient.syncShutdown())
            XCTAssertNoThrow(try localHTTPBin.shutdown())
        }
        let res = try localClient.get(url: "http://test/ok").wait()
        XCTAssertEqual(res.status, .ok)
    }

    func testProxyPlaintextWithIncorrectlyAuthorization() throws {
        let localHTTPBin = HTTPBin(simulateProxy: .plaintext)
        let localClient = HTTPClient(eventLoopGroupProvider: .shared(self.clientGroup),
                                     configuration: .init(proxy: .server(host: "localhost",
                                                                         port: localHTTPBin.port,
                                                                         authorization: .basic(username: "aladdin",
                                                                                               password: "opensesamefoo"))))
        defer {
            XCTAssertNoThrow(try localClient.syncShutdown())
            XCTAssertNoThrow(try localHTTPBin.shutdown())
        }
        XCTAssertThrowsError(try localClient.get(url: "http://test/ok").wait(), "Should fail") { error in
            guard case let error = error as? HTTPClientError, error == .proxyAuthenticationRequired else {
                return XCTFail("Should fail with HTTPClientError.proxyAuthenticationRequired")
            }
        }
    }

    func testUploadStreaming() throws {
        let body: HTTPClient.Body = .stream(length: 8) { writer in
            let buffer = ByteBuffer(string: "1234")
            return writer.write(.byteBuffer(buffer)).flatMap {
                let buffer = ByteBuffer(string: "4321")
                return writer.write(.byteBuffer(buffer))
            }
        }

        let response = try self.defaultClient.post(url: self.defaultHTTPBinURLPrefix + "post", body: body).wait()
        let bytes = response.body.flatMap { $0.getData(at: 0, length: $0.readableBytes) }
        let data = try JSONDecoder().decode(RequestInfo.self, from: bytes!)

        XCTAssertEqual(.ok, response.status)
        XCTAssertEqual("12344321", data.data)
    }

    func testNoContentLengthForSSLUncleanShutdown() throws {
        // NIOTS deals with ssl unclean shutdown internally
        guard !isTestingNIOTS() else { return }

        let localHTTPBin = HttpBinForSSLUncleanShutdown()
        let localClient = HTTPClient(eventLoopGroupProvider: .shared(self.clientGroup),
                                     configuration: HTTPClient.Configuration(certificateVerification: .none))

        defer {
            XCTAssertNoThrow(try localClient.syncShutdown())
            localHTTPBin.shutdown()
        }

        XCTAssertThrowsError(try localClient.get(url: "https://localhost:\(localHTTPBin.port)/nocontentlength").wait(), "Should fail") { error in
            guard case let error = error as? NIOSSLError, error == .uncleanShutdown else {
                return XCTFail("Should fail with NIOSSLError.uncleanShutdown")
            }
        }
    }

    func testNoContentLengthWithIgnoreErrorForSSLUncleanShutdown() throws {
        // NIOTS deals with ssl unclean shutdown internally
        guard !isTestingNIOTS() else { return }

        let localHTTPBin = HttpBinForSSLUncleanShutdown()
        let localClient = HTTPClient(eventLoopGroupProvider: .shared(self.clientGroup),
                                     configuration: HTTPClient.Configuration(certificateVerification: .none, ignoreUncleanSSLShutdown: true))

        defer {
            XCTAssertNoThrow(try localClient.syncShutdown())
            localHTTPBin.shutdown()
        }

        let response = try localClient.get(url: "https://localhost:\(localHTTPBin.port)/nocontentlength").wait()
        let bytes = response.body.flatMap { $0.getData(at: 0, length: $0.readableBytes) }
        let string = String(decoding: bytes!, as: UTF8.self)

        XCTAssertEqual(.ok, response.status)
        XCTAssertEqual("foo", string)
    }

    func testCorrectContentLengthForSSLUncleanShutdown() throws {
        // NIOTS deals with ssl unclean shutdown internally
        guard !isTestingNIOTS() else { return }

        let localHTTPBin = HttpBinForSSLUncleanShutdown()
        let localClient = HTTPClient(eventLoopGroupProvider: .shared(self.clientGroup),
                                     configuration: HTTPClient.Configuration(certificateVerification: .none))

        defer {
            XCTAssertNoThrow(try localClient.syncShutdown())
            localHTTPBin.shutdown()
        }

        let response = try localClient.get(url: "https://localhost:\(localHTTPBin.port)/").wait()
        let bytes = response.body.flatMap { $0.getData(at: 0, length: $0.readableBytes) }
        let string = String(decoding: bytes!, as: UTF8.self)

        XCTAssertEqual(.notFound, response.status)
        XCTAssertEqual("Not Found", string)
    }

    func testNoContentForSSLUncleanShutdown() throws {
        // NIOTS deals with ssl unclean shutdown internally
        guard !isTestingNIOTS() else { return }

        let localHTTPBin = HttpBinForSSLUncleanShutdown()
        let localClient = HTTPClient(eventLoopGroupProvider: .shared(self.clientGroup),
                                     configuration: HTTPClient.Configuration(certificateVerification: .none))

        defer {
            XCTAssertNoThrow(try localClient.syncShutdown())
            localHTTPBin.shutdown()
        }

        let response = try localClient.get(url: "https://localhost:\(localHTTPBin.port)/nocontent").wait()

        XCTAssertEqual(.noContent, response.status)
        XCTAssertEqual(response.body, nil)
    }

    func testNoResponseForSSLUncleanShutdown() throws {
        // NIOTS deals with ssl unclean shutdown internally
        guard !isTestingNIOTS() else { return }

        let localHTTPBin = HttpBinForSSLUncleanShutdown()
        let localClient = HTTPClient(eventLoopGroupProvider: .shared(self.clientGroup),
                                     configuration: HTTPClient.Configuration(certificateVerification: .none))

        defer {
            XCTAssertNoThrow(try localClient.syncShutdown())
            localHTTPBin.shutdown()
        }

        XCTAssertThrowsError(try localClient.get(url: "https://localhost:\(localHTTPBin.port)/noresponse").wait(), "Should fail") { error in
            guard case let sslError = error as? NIOSSLError, sslError == .uncleanShutdown else {
                return XCTFail("Should fail with NIOSSLError.uncleanShutdown")
            }
        }
    }

    func testNoResponseWithIgnoreErrorForSSLUncleanShutdown() throws {
        // NIOTS deals with ssl unclean shutdown internally
        guard !isTestingNIOTS() else { return }

        let localHTTPBin = HttpBinForSSLUncleanShutdown()
        let localClient = HTTPClient(eventLoopGroupProvider: .shared(self.clientGroup),
                                     configuration: HTTPClient.Configuration(certificateVerification: .none, ignoreUncleanSSLShutdown: true))

        defer {
            XCTAssertNoThrow(try localClient.syncShutdown())
            localHTTPBin.shutdown()
        }

        XCTAssertThrowsError(try localClient.get(url: "https://localhost:\(localHTTPBin.port)/noresponse").wait(), "Should fail") { error in
            guard case let sslError = error as? NIOSSLError, sslError == .uncleanShutdown else {
                return XCTFail("Should fail with NIOSSLError.uncleanShutdown")
            }
        }
    }

    func testWrongContentLengthForSSLUncleanShutdown() throws {
        // NIOTS deals with ssl unclean shutdown internally
        guard !isTestingNIOTS() else { return }

        let localHTTPBin = HttpBinForSSLUncleanShutdown()
        let localClient = HTTPClient(eventLoopGroupProvider: .shared(self.clientGroup),
                                     configuration: HTTPClient.Configuration(certificateVerification: .none))

        defer {
            XCTAssertNoThrow(try localClient.syncShutdown())
            localHTTPBin.shutdown()
        }

        XCTAssertThrowsError(try localClient.get(url: "https://localhost:\(localHTTPBin.port)/wrongcontentlength").wait(), "Should fail") { error in
            XCTAssertEqual(.uncleanShutdown, error as? NIOSSLError)
        }
    }

    func testWrongContentLengthWithIgnoreErrorForSSLUncleanShutdown() throws {
        // NIOTS deals with ssl unclean shutdown internally
        guard !isTestingNIOTS() else { return }

        let localHTTPBin = HttpBinForSSLUncleanShutdown()
        let localClient = HTTPClient(eventLoopGroupProvider: .shared(self.clientGroup),
                                     configuration: HTTPClient.Configuration(certificateVerification: .none,
                                                                             ignoreUncleanSSLShutdown: true))

        defer {
            XCTAssertNoThrow(try localClient.syncShutdown())
            localHTTPBin.shutdown()
        }

        XCTAssertThrowsError(try localClient.get(url: "https://localhost:\(localHTTPBin.port)/wrongcontentlength").wait(), "Should fail") { error in
            XCTAssertEqual(.invalidEOFState, error as? HTTPParserError)
        }
    }

    func testEventLoopArgument() throws {
        let localClient = HTTPClient(eventLoopGroupProvider: .shared(self.clientGroup),
                                     configuration: HTTPClient.Configuration(redirectConfiguration: .follow(max: 10, allowCycles: true)))
        defer {
            XCTAssertNoThrow(try localClient.syncShutdown())
        }

        class EventLoopValidatingDelegate: HTTPClientResponseDelegate {
            typealias Response = Bool

            let eventLoop: EventLoop
            var result = false

            init(eventLoop: EventLoop) {
                self.eventLoop = eventLoop
            }

            func didReceiveHead(task: HTTPClient.Task<Bool>, _ head: HTTPResponseHead) -> EventLoopFuture<Void> {
                self.result = task.eventLoop === self.eventLoop
                return task.eventLoop.makeSucceededFuture(())
            }

            func didFinishRequest(task: HTTPClient.Task<Bool>) throws -> Bool {
                return self.result
            }
        }

        let eventLoop = self.clientGroup.next()
        let delegate = EventLoopValidatingDelegate(eventLoop: eventLoop)
        var request = try HTTPClient.Request(url: self.defaultHTTPBinURLPrefix + "get")
        var response = try localClient.execute(request: request, delegate: delegate, eventLoop: .delegate(on: eventLoop)).wait()
        XCTAssertEqual(true, response)

        // redirect
        request = try HTTPClient.Request(url: self.defaultHTTPBinURLPrefix + "redirect/302")
        response = try localClient.execute(request: request, delegate: delegate, eventLoop: .delegate(on: eventLoop)).wait()
        XCTAssertEqual(true, response)
    }

    func testDecompression() throws {
        let localHTTPBin = HTTPBin(compress: true)
        let localClient = HTTPClient(eventLoopGroupProvider: .shared(self.clientGroup),
                                     configuration: .init(decompression: .enabled(limit: .none)))

        defer {
            XCTAssertNoThrow(try localClient.syncShutdown())
            XCTAssertNoThrow(try localHTTPBin.shutdown())
        }

        var body = ""
        for _ in 1...1000 {
            body += "Lorem ipsum dolor sit amet, consectetur adipiscing elit, sed do eiusmod tempor incididunt ut labore et dolore magna aliqua."
        }

        for algorithm in [nil, "gzip", "deflate"] {
            var request = try HTTPClient.Request(url: "http://localhost:\(localHTTPBin.port)/post", method: .POST)
            request.body = .string(body)
            if let algorithm = algorithm {
                request.headers.add(name: "Accept-Encoding", value: algorithm)
            }

            let response = try localClient.execute(request: request).wait()
            let bytes = response.body!.getData(at: 0, length: response.body!.readableBytes)!
            let data = try JSONDecoder().decode(RequestInfo.self, from: bytes)

            XCTAssertEqual(.ok, response.status)
            XCTAssertGreaterThan(body.count, response.headers["Content-Length"].first.flatMap { Int($0) }!)
            if let algorithm = algorithm {
                XCTAssertEqual(algorithm, response.headers["Content-Encoding"].first)
            } else {
                XCTAssertEqual("deflate", response.headers["Content-Encoding"].first)
            }
            XCTAssertEqual(body, data.data)
        }
    }

    func testDecompressionLimit() throws {
        let localHTTPBin = HTTPBin(compress: true)
        let localClient = HTTPClient(eventLoopGroupProvider: .shared(self.clientGroup), configuration: .init(decompression: .enabled(limit: .ratio(1))))

        defer {
            XCTAssertNoThrow(try localClient.syncShutdown())
            XCTAssertNoThrow(try localHTTPBin.shutdown())
        }

        var request = try HTTPClient.Request(url: "http://localhost:\(localHTTPBin.port)/post", method: .POST)
        request.body = .byteBuffer(ByteBuffer(bytes: [120, 156, 75, 76, 28, 5, 200, 0, 0, 248, 66, 103, 17]))
        request.headers.add(name: "Accept-Encoding", value: "deflate")

        XCTAssertThrowsError(try localClient.execute(request: request).wait()) { error in
            guard case .some(.limit) = error as? NIOHTTPDecompression.DecompressionError else {
                XCTFail("wrong error: \(error)")
                return
            }
        }
    }

    func testLoopDetectionRedirectLimit() throws {
        let localHTTPBin = HTTPBin(ssl: true)
        let localClient = HTTPClient(eventLoopGroupProvider: .shared(self.clientGroup),
                                     configuration: HTTPClient.Configuration(certificateVerification: .none, redirectConfiguration: .follow(max: 5, allowCycles: false)))

        defer {
            XCTAssertNoThrow(try localClient.syncShutdown())
            XCTAssertNoThrow(try localHTTPBin.shutdown())
        }

        XCTAssertThrowsError(try localClient.get(url: "https://localhost:\(localHTTPBin.port)/redirect/infinite1").wait(), "Should fail with redirect limit") { error in
            XCTAssertEqual(error as? HTTPClientError, HTTPClientError.redirectCycleDetected)
        }
    }

    func testCountRedirectLimit() throws {
        let localHTTPBin = HTTPBin(ssl: true)
        let localClient = HTTPClient(eventLoopGroupProvider: .shared(self.clientGroup),
                                     configuration: HTTPClient.Configuration(certificateVerification: .none, redirectConfiguration: .follow(max: 10, allowCycles: true)))

        defer {
            XCTAssertNoThrow(try localClient.syncShutdown())
            XCTAssertNoThrow(try localHTTPBin.shutdown())
        }

        XCTAssertThrowsError(try localClient.get(url: "https://localhost:\(localHTTPBin.port)/redirect/infinite1").wait(), "Should fail with redirect limit") { error in
            XCTAssertEqual(error as? HTTPClientError, HTTPClientError.redirectLimitReached)
        }
    }

    func testMultipleConcurrentRequests() throws {
        let numberOfRequestsPerThread = 1000
        let numberOfParallelWorkers = 5

        final class HTTPServer: ChannelInboundHandler {
            typealias InboundIn = HTTPServerRequestPart
            typealias OutboundOut = HTTPServerResponsePart

            func channelRead(context: ChannelHandlerContext, data: NIOAny) {
                if case .end = self.unwrapInboundIn(data) {
                    let responseHead = HTTPServerResponsePart.head(.init(version: .init(major: 1, minor: 1),
                                                                         status: .ok))
                    context.write(self.wrapOutboundOut(responseHead), promise: nil)
                    context.writeAndFlush(self.wrapOutboundOut(.end(nil)), promise: nil)
                }
            }
        }

        let group = MultiThreadedEventLoopGroup(numberOfThreads: 2)
        defer {
            XCTAssertNoThrow(try group.syncShutdownGracefully())
        }

        var server: Channel?
        XCTAssertNoThrow(server = try ServerBootstrap(group: group)
            .serverChannelOption(ChannelOptions.socket(.init(SOL_SOCKET), .init(SO_REUSEADDR)), value: 1)
            .serverChannelOption(ChannelOptions.backlog, value: .init(numberOfParallelWorkers))
            .childChannelInitializer { channel in
                channel.pipeline.configureHTTPServerPipeline(withPipeliningAssistance: false,
                                                             withServerUpgrade: nil,
                                                             withErrorHandling: false).flatMap {
                    channel.pipeline.addHandler(HTTPServer())
                }
            }
            .bind(to: .init(ipAddress: "127.0.0.1", port: 0))
            .wait())
        defer {
            XCTAssertNoThrow(try server?.close().wait())
        }

        let g = DispatchGroup()
        for workerID in 0..<numberOfParallelWorkers {
            DispatchQueue(label: "\(#file):\(#line):worker-\(workerID)").async(group: g) {
                func makeRequest() {
                    let url = "http://127.0.0.1:\(server?.localAddress?.port ?? -1)/hello"
                    XCTAssertNoThrow(try self.defaultClient.get(url: url).wait())
                }
                for _ in 0..<numberOfRequestsPerThread {
                    makeRequest()
                }
            }
        }
        let timeout = DispatchTime.now() + .seconds(180)
        switch g.wait(timeout: timeout) {
        case .success:
            break
        case .timedOut:
            XCTFail("Timed out")
        }
    }

    func testWorksWith500Error() {
        let web = NIOHTTP1TestServer(group: self.serverGroup)
        defer {
            XCTAssertNoThrow(try web.stop())
        }
        let result = self.defaultClient.get(url: "http://localhost:\(web.serverPort)/foo")

        XCTAssertNoThrow(XCTAssertEqual(.head(.init(version: .init(major: 1, minor: 1),
                                                    method: .GET,
                                                    uri: "/foo",
                                                    headers: HTTPHeaders([("Host", "localhost:\(web.serverPort)")]))),
                                        try web.readInbound()))
        XCTAssertNoThrow(XCTAssertEqual(.end(nil),
                                        try web.readInbound()))
        XCTAssertNoThrow(try web.writeOutbound(.head(.init(version: .init(major: 1, minor: 1),
                                                           status: .internalServerError))))
        XCTAssertNoThrow(try web.writeOutbound(.end(nil)))

        var response: HTTPClient.Response?
        XCTAssertNoThrow(response = try result.wait())
        XCTAssertEqual(.internalServerError, response?.status)
        XCTAssertNil(response?.body)
    }

    func testWorksWithHTTP10Response() {
        let web = NIOHTTP1TestServer(group: self.serverGroup)
        defer {
            XCTAssertNoThrow(try web.stop())
        }
        let result = self.defaultClient.get(url: "http://localhost:\(web.serverPort)/foo")

        XCTAssertNoThrow(XCTAssertEqual(.head(.init(version: .init(major: 1, minor: 1),
                                                    method: .GET,
                                                    uri: "/foo",
                                                    headers: HTTPHeaders([("Host", "localhost:\(web.serverPort)")]))),
                                        try web.readInbound()))
        XCTAssertNoThrow(XCTAssertEqual(.end(nil),
                                        try web.readInbound()))
        XCTAssertNoThrow(try web.writeOutbound(.head(.init(version: .init(major: 1, minor: 0),
                                                           status: .internalServerError))))
        XCTAssertNoThrow(try web.writeOutbound(.end(nil)))

        var response: HTTPClient.Response?
        XCTAssertNoThrow(response = try result.wait())
        XCTAssertEqual(.internalServerError, response?.status)
        XCTAssertNil(response?.body)
    }

    func testWorksWhenServerClosesConnectionAfterReceivingRequest() {
        let web = NIOHTTP1TestServer(group: self.serverGroup)
        let result = self.defaultClient.get(url: "http://localhost:\(web.serverPort)/foo")

        XCTAssertNoThrow(XCTAssertEqual(.head(.init(version: .init(major: 1, minor: 1),
                                                    method: .GET,
                                                    uri: "/foo",
                                                    headers: HTTPHeaders([("Host", "localhost:\(web.serverPort)")]))),
                                        try web.readInbound()))
        XCTAssertNoThrow(XCTAssertEqual(.end(nil),
                                        try web.readInbound()))
        XCTAssertNoThrow(try web.stop())

        XCTAssertThrowsError(try result.wait()) { error in
            XCTAssertEqual(HTTPClientError.remoteConnectionClosed, error as? HTTPClientError)
        }
    }

    func testSubsequentRequestsWorkWithServerSendingConnectionClose() {
        let web = NIOHTTP1TestServer(group: self.serverGroup)
        defer {
            XCTAssertNoThrow(try web.stop())
        }

        for _ in 0..<10 {
            let result = self.defaultClient.get(url: "http://localhost:\(web.serverPort)/foo")

            XCTAssertNoThrow(XCTAssertEqual(.head(.init(version: .init(major: 1, minor: 1),
                                                        method: .GET,
                                                        uri: "/foo",
                                                        headers: HTTPHeaders([("Host", "localhost:\(web.serverPort)")]))),
                                            try web.readInbound()))
            XCTAssertNoThrow(XCTAssertEqual(.end(nil),
                                            try web.readInbound()))
            XCTAssertNoThrow(try web.writeOutbound(.head(.init(version: .init(major: 1, minor: 0),
                                                               status: .ok,
                                                               headers: HTTPHeaders([("connection", "close")])))))
            XCTAssertNoThrow(try web.writeOutbound(.end(nil)))

            var response: HTTPClient.Response?
            XCTAssertNoThrow(response = try result.wait())
            XCTAssertEqual(.ok, response?.status)
            XCTAssertNil(response?.body)
        }
    }

    func testSubsequentRequestsWorkWithServerAlternatingBetweenKeepAliveAndClose() {
        let web = NIOHTTP1TestServer(group: self.serverGroup)
        defer {
            XCTAssertNoThrow(try web.stop())
        }

        for i in 0..<10 {
            let result = self.defaultClient.get(url: "http://localhost:\(web.serverPort)/foo")

            XCTAssertNoThrow(XCTAssertEqual(.head(.init(version: .init(major: 1, minor: 1),
                                                        method: .GET,
                                                        uri: "/foo",
                                                        headers: HTTPHeaders([("Host", "localhost:\(web.serverPort)")]))),
                                            try web.readInbound()))
            XCTAssertNoThrow(XCTAssertEqual(.end(nil),
                                            try web.readInbound()))
            XCTAssertNoThrow(try web.writeOutbound(.head(.init(version: .init(major: 1, minor: 0),
                                                               status: .ok,
                                                               headers: HTTPHeaders([("connection",
                                                                                      i % 2 == 0 ? "close" : "keep-alive")])))))
            XCTAssertNoThrow(try web.writeOutbound(.end(nil)))

            var response: HTTPClient.Response?
            XCTAssertNoThrow(response = try result.wait())
            XCTAssertEqual(.ok, response?.status)
            XCTAssertNil(response?.body)
        }
    }

    func testStressGetHttps() throws {
        let localHTTPBin = HTTPBin(ssl: true)
        let localClient = HTTPClient(eventLoopGroupProvider: .shared(self.clientGroup),
                                     configuration: HTTPClient.Configuration(certificateVerification: .none))
        defer {
            XCTAssertNoThrow(try localClient.syncShutdown())
            XCTAssertNoThrow(try localHTTPBin.shutdown())
        }

        let eventLoop = localClient.eventLoopGroup.next()
        let requestCount = 200
        var futureResults = [EventLoopFuture<HTTPClient.Response>]()
        for _ in 1...requestCount {
            let req = try HTTPClient.Request(url: "https://localhost:\(localHTTPBin.port)/get", method: .GET, headers: ["X-internal-delay": "100"])
            futureResults.append(localClient.execute(request: req))
        }
        XCTAssertNoThrow(try EventLoopFuture<HTTPClient.Response>.andAllSucceed(futureResults, on: eventLoop).wait())
    }

    func testStressGetHttpsSSLError() throws {
        let request = try Request(url: "https://localhost:\(self.defaultHTTPBin.port)/wait", method: .GET)
        let tasks = (1...100).map { _ -> HTTPClient.Task<TestHTTPDelegate.Response> in
            self.defaultClient.execute(request: request, delegate: TestHTTPDelegate())
        }

        let results = try EventLoopFuture<TestHTTPDelegate.Response>.whenAllComplete(tasks.map { $0.futureResult }, on: self.defaultClient.eventLoopGroup.next()).wait()

        for result in results {
            switch result {
            case .success:
                XCTFail("Shouldn't succeed")
                continue
            case .failure(let error):
                if isTestingNIOTS() {
                    #if canImport(Network)
                        guard let clientError = error as? HTTPClient.NWTLSError else {
                            XCTFail("Unexpected error: \(error)")
                            continue
                        }
                        // We're speaking TLS to a plain text server. This will cause the handshake to fail but given
                        // that the bytes "HTTP/1.1" aren't the start of a valid TLS packet, we can also get
                        // errSSLPeerProtocolVersion because the first bytes contain the version.
                        XCTAssert(clientError.status == errSSLHandshakeFail ||
                            clientError.status == errSSLPeerProtocolVersion,
                                  "unexpected NWTLSError with status \(clientError.status)")
                    #endif
                } else {
                    guard let clientError = error as? NIOSSLError, case NIOSSLError.handshakeFailed = clientError else {
                        XCTFail("Unexpected error: \(error)")
                        continue
                    }
                }
            }
        }
    }

    func testFailingConnectionIsReleased() {
        let localHTTPBin = HTTPBin(refusesConnections: true)
        let localClient = HTTPClient(eventLoopGroupProvider: .shared(self.clientGroup))
        defer {
            XCTAssertNoThrow(try localClient.syncShutdown())
            XCTAssertNoThrow(try localHTTPBin.shutdown())
        }
        do {
            _ = try localClient.get(url: "http://localhost:\(localHTTPBin.port)/get").timeout(after: .seconds(5)).wait()
            XCTFail("Shouldn't succeed")
        } catch {
            guard !(error is EventLoopFutureTimeoutError) else {
                XCTFail("Timed out but should have failed immediately")
                return
            }
        }
    }

    func testResponseDelayGet() throws {
        let req = try HTTPClient.Request(url: self.defaultHTTPBinURLPrefix + "get",
                                         method: .GET,
                                         headers: ["X-internal-delay": "2000"],
                                         body: nil)
        let start = Date()
        let response = try! self.defaultClient.execute(request: req).wait()
        XCTAssertGreaterThan(Date().timeIntervalSince(start), 2)
        XCTAssertEqual(response.status, .ok)
    }

    func testIdleTimeoutNoReuse() throws {
        var req = try HTTPClient.Request(url: self.defaultHTTPBinURLPrefix + "get", method: .GET)
        XCTAssertNoThrow(try self.defaultClient.execute(request: req, deadline: .now() + .seconds(2)).wait())
        req.headers.add(name: "X-internal-delay", value: "2500")
        try self.defaultClient.eventLoopGroup.next().scheduleTask(in: .milliseconds(250)) {}.futureResult.wait()
        XCTAssertNoThrow(try self.defaultClient.execute(request: req).timeout(after: .seconds(10)).wait())
    }

    func testStressGetClose() throws {
        let eventLoop = self.defaultClient.eventLoopGroup.next()
        let requestCount = 200
        var futureResults = [EventLoopFuture<HTTPClient.Response>]()
        for _ in 1...requestCount {
            let req = try HTTPClient.Request(url: self.defaultHTTPBinURLPrefix + "get",
                                             method: .GET,
                                             headers: ["X-internal-delay": "5", "Connection": "close"])
            futureResults.append(self.defaultClient.execute(request: req))
        }
        XCTAssertNoThrow(try EventLoopFuture<HTTPClient.Response>.andAllComplete(futureResults, on: eventLoop)
            .timeout(after: .seconds(10)).wait())
    }

    func testManyConcurrentRequestsWork() {
        let numberOfWorkers = 20
        let numberOfRequestsPerWorkers = 20
        let allWorkersReady = DispatchSemaphore(value: 0)
        let allWorkersGo = DispatchSemaphore(value: 0)
        let allDone = DispatchGroup()

        let url = self.defaultHTTPBinURLPrefix + "get"
        XCTAssertNoThrow(XCTAssertEqual(.ok, try self.defaultClient.get(url: url).wait().status))

        for w in 0..<numberOfWorkers {
            let q = DispatchQueue(label: "worker \(w)")
            q.async(group: allDone) {
                func go() {
                    allWorkersReady.signal() // tell the driver we're ready
                    allWorkersGo.wait() // wait for the driver to let us go

                    for _ in 0..<numberOfRequestsPerWorkers {
                        XCTAssertNoThrow(XCTAssertEqual(.ok, try self.defaultClient.get(url: url).wait().status))
                    }
                }
                go()
            }
        }

        for _ in 0..<numberOfWorkers {
            allWorkersReady.wait()
        }
        // now all workers should be waiting for the go signal

        for _ in 0..<numberOfWorkers {
            allWorkersGo.signal()
        }
        // all workers should be running, let's wait for them to finish
        allDone.wait()
    }

    func testRepeatedRequestsWorkWhenServerAlwaysCloses() {
        let web = NIOHTTP1TestServer(group: self.serverGroup)
        defer {
            XCTAssertNoThrow(try web.stop())
        }

        let localClient = HTTPClient(eventLoopGroupProvider: .shared(self.clientGroup))
        defer {
            XCTAssertNoThrow(try localClient.syncShutdown())
        }

        for _ in 0..<10 {
            let result = localClient.get(url: "http://localhost:\(web.serverPort)/foo")
            XCTAssertNoThrow(XCTAssertEqual(.head(.init(version: .init(major: 1, minor: 1),
                                                        method: .GET,
                                                        uri: "/foo",
                                                        headers: HTTPHeaders([("Host", "localhost:\(web.serverPort)")]))),
                                            try web.readInbound()))
            XCTAssertNoThrow(XCTAssertEqual(.end(nil),
                                            try web.readInbound()))
            XCTAssertNoThrow(try web.writeOutbound(.head(.init(version: .init(major: 1, minor: 1),
                                                               status: .ok,
                                                               headers: HTTPHeaders([("CoNnEcTiOn", "cLoSe")])))))
            XCTAssertNoThrow(try web.writeOutbound(.end(nil)))

            var response: HTTPClient.Response?
            XCTAssertNoThrow(response = try result.wait())
            XCTAssertEqual(.ok, response?.status)
            XCTAssertNil(response?.body)
        }
    }

    func testShutdownBeforeTasksCompletion() throws {
        let client = HTTPClient(eventLoopGroupProvider: .shared(self.clientGroup))
        let req = try HTTPClient.Request(url: self.defaultHTTPBinURLPrefix + "get", method: .GET, headers: ["X-internal-delay": "500"])
        let res = client.execute(request: req)
        XCTAssertNoThrow(try client.syncShutdown())
        _ = try? res.timeout(after: .seconds(2)).wait()
    }

    /// This test would cause an assertion failure on `HTTPClient` deinit if client doesn't actually shutdown
    func testUncleanShutdownActuallyShutsDown() throws {
        let client = HTTPClient(eventLoopGroupProvider: .shared(self.clientGroup))
        let req = try HTTPClient.Request(url: self.defaultHTTPBinURLPrefix + "get", method: .GET, headers: ["X-internal-delay": "200"])
        _ = client.execute(request: req)
        try? client.syncShutdown()
    }

    func testUncleanShutdownCancelsTasks() throws {
        let client = HTTPClient(eventLoopGroupProvider: .shared(self.clientGroup))

        let responses = (1...100).map { _ in
            client.get(url: self.defaultHTTPBinURLPrefix + "wait")
        }

        try client.syncShutdown()

        let results = try EventLoopFuture.whenAllComplete(responses, on: self.clientGroup.next()).timeout(after: .seconds(100)).wait()

        for result in results {
            switch result {
            case .success:
                XCTFail("Shouldn't succeed")
            case .failure(let error):
                if let clientError = error as? HTTPClientError, clientError == .cancelled {
                    continue
                } else {
                    XCTFail("Unexpected error: \(error)")
                }
            }
        }
    }

    func testDoubleShutdown() {
        let client = HTTPClient(eventLoopGroupProvider: .shared(self.clientGroup))
        XCTAssertNoThrow(try client.syncShutdown())
        do {
            try client.syncShutdown()
            XCTFail("Shutdown should fail with \(HTTPClientError.alreadyShutdown)")
        } catch {
            guard let clientError = error as? HTTPClientError, clientError == .alreadyShutdown else {
                XCTFail("Unexpected error: \(error) instead of \(HTTPClientError.alreadyShutdown)")
                return
            }
        }
    }

    func testTaskFailsWhenClientIsShutdown() {
        let client = HTTPClient(eventLoopGroupProvider: .shared(self.clientGroup))
        XCTAssertNoThrow(try client.syncShutdown())
        do {
            _ = try client.get(url: "http://localhost/").wait()
            XCTFail("Request shouldn't succeed")
        } catch {
            if let error = error as? HTTPClientError, error == .alreadyShutdown {
                return
            } else {
                XCTFail("Unexpected error: \(error)")
            }
        }
    }

    func testRaceNewRequestsVsShutdown() {
        let numberOfWorkers = 20
        let allWorkersReady = DispatchSemaphore(value: 0)
        let allWorkersGo = DispatchSemaphore(value: 0)
        let allDone = DispatchGroup()

        let localClient = HTTPClient(eventLoopGroupProvider: .shared(self.clientGroup))
        defer {
            XCTAssertThrowsError(try localClient.syncShutdown()) { error in
                XCTAssertEqual(.alreadyShutdown, error as? HTTPClientError)
            }
        }

        let url = self.defaultHTTPBinURLPrefix + "get"
        XCTAssertNoThrow(XCTAssertEqual(.ok, try localClient.get(url: url).wait().status))

        for w in 0..<numberOfWorkers {
            let q = DispatchQueue(label: "worker \(w)")
            q.async(group: allDone) {
                func go() {
                    allWorkersReady.signal() // tell the driver we're ready
                    allWorkersGo.wait() // wait for the driver to let us go

                    do {
                        while true {
                            let result = try localClient.get(url: url).wait().status
                            XCTAssertEqual(.ok, result)
                        }
                    } catch {
                        // ok, we failed, pool probably shutdown
                        if let clientError = error as? HTTPClientError, clientError == .cancelled || clientError == .alreadyShutdown {
                            return
                        } else {
                            XCTFail("Unexpected error: \(error)")
                        }
                    }
                }
                go()
            }
        }

        for _ in 0..<numberOfWorkers {
            allWorkersReady.wait()
        }
        // now all workers should be waiting for the go signal

        for _ in 0..<numberOfWorkers {
            allWorkersGo.signal()
        }
        Thread.sleep(until: .init(timeIntervalSinceNow: 0.2))
        XCTAssertNoThrow(try localClient.syncShutdown())
        // all workers should be running, let's wait for them to finish
        allDone.wait()
    }

    func testVaryingLoopPreference() throws {
        let elg = getDefaultEventLoopGroup(numberOfThreads: 2)
        let first = elg.next()
        let second = elg.next()
        XCTAssert(first !== second)
        let client = HTTPClient(eventLoopGroupProvider: .shared(elg))

        defer {
            XCTAssertNoThrow(try client.syncShutdown())
            XCTAssertNoThrow(try elg.syncShutdownGracefully())
        }

        var futureResults = [EventLoopFuture<HTTPClient.Response>]()
        for i in 1...100 {
            let request = try HTTPClient.Request(url: self.defaultHTTPBinURLPrefix + "get", method: .GET, headers: ["X-internal-delay": "10"])
            let preference: HTTPClient.EventLoopPreference
            if i <= 50 {
                preference = .delegateAndChannel(on: first)
            } else {
                preference = .delegateAndChannel(on: second)
            }
            futureResults.append(client.execute(request: request, eventLoop: preference))
        }

        let results = try EventLoopFuture.whenAllComplete(futureResults, on: elg.next()).wait()

        for result in results {
            switch result {
            case .success:
                break
            case .failure(let error):
                XCTFail("Unexpected error: \(error)")
            }
        }
    }

    func testMakeSecondRequestDuringCancelledCallout() {
        let el = self.clientGroup.next()
        let web = NIOHTTP1TestServer(group: self.serverGroup.next())
        defer {
            // This will throw as we've started the request but haven't fulfilled it.
            XCTAssertThrowsError(try web.stop())
        }

        let url = "http://127.0.0.1:\(web.serverPort)"
        let localClient = HTTPClient(eventLoopGroupProvider: .shared(el))
        defer {
            XCTAssertThrowsError(try localClient.syncShutdown()) { error in
                XCTAssertEqual(.alreadyShutdown, error as? HTTPClientError)
            }
        }

        let seenError = DispatchGroup()
        seenError.enter()
        var maybeSecondRequest: EventLoopFuture<HTTPClient.Response>?
        XCTAssertNoThrow(maybeSecondRequest = try el.submit {
            let neverSucceedingRequest = localClient.get(url: url)
            let secondRequest = neverSucceedingRequest.flatMapError { error in
                XCTAssertEqual(.cancelled, error as? HTTPClientError)
                seenError.leave()
                return localClient.get(url: url) // <== this is the main part, during the error callout, we call back in
            }
            return secondRequest
        }.wait())

        guard let secondRequest = maybeSecondRequest else {
            XCTFail("couldn't get request future")
            return
        }

        // Let's pull out the request .head so we know the request has started (but nothing else)
        XCTAssertNoThrow(XCTAssertNotNil(try web.readInbound()))

        XCTAssertNoThrow(try localClient.syncShutdown())

        seenError.wait()
        XCTAssertThrowsError(try secondRequest.wait()) { error in
            XCTAssertEqual(.alreadyShutdown, error as? HTTPClientError)
        }
    }

    func testMakeSecondRequestDuringSuccessCallout() {
        let el = self.clientGroup.next()
        let url = "http://127.0.0.1:\(self.defaultHTTPBin.port)/get"
        let localClient = HTTPClient(eventLoopGroupProvider: .shared(el))
        defer {
            XCTAssertNoThrow(try localClient.syncShutdown())
        }

        XCTAssertNoThrow(XCTAssertEqual(.ok,
                                        try el.flatSubmit { () -> EventLoopFuture<HTTPClient.Response> in
                                            localClient.get(url: url).flatMap { firstResponse in
                                                XCTAssertEqual(.ok, firstResponse.status)
                                                return localClient.get(url: url) // <== interesting bit here
                                            }
        }.wait().status))
    }

    func testMakeSecondRequestWhilstFirstIsOngoing() {
        let web = NIOHTTP1TestServer(group: self.serverGroup)
        defer {
            XCTAssertNoThrow(try web.stop())
        }

        let client = HTTPClient(eventLoopGroupProvider: .shared(self.clientGroup))
        defer {
            XCTAssertNoThrow(try client.syncShutdown())
        }

        let url = "http://127.0.0.1:\(web.serverPort)"
        let firstRequest = client.get(url: url)

        XCTAssertNoThrow(XCTAssertNotNil(try web.readInbound())) // first request: .head

        // Now, the first request is ongoing but not complete, let's start a second one
        let secondRequest = client.get(url: url)
        XCTAssertNoThrow(XCTAssertEqual(.end(nil), try web.readInbound())) // first request: .end

        XCTAssertNoThrow(try web.writeOutbound(.head(.init(version: .init(major: 1, minor: 1), status: .ok))))
        XCTAssertNoThrow(try web.writeOutbound(.end(nil)))

        XCTAssertNoThrow(XCTAssertEqual(.ok, try firstRequest.wait().status))

        // Okay, first request done successfully, let's do the second one too.
        XCTAssertNoThrow(XCTAssertNotNil(try web.readInbound())) // first request: .head
        XCTAssertNoThrow(XCTAssertEqual(.end(nil), try web.readInbound())) // first request: .end

        XCTAssertNoThrow(try web.writeOutbound(.head(.init(version: .init(major: 1, minor: 1), status: .created))))
        XCTAssertNoThrow(try web.writeOutbound(.end(nil)))
        XCTAssertNoThrow(XCTAssertEqual(.created, try secondRequest.wait().status))
    }

    func testUDSBasic() {
        // This tests just connecting to a URL where the whole URL is the UNIX domain socket path like
        //     unix:///this/is/my/socket.sock
        // We don't really have a path component, so we'll have to use "/"
        XCTAssertNoThrow(try TemporaryFileHelpers.withTemporaryUnixDomainSocketPathName { path in
            let localHTTPBin = HTTPBin(bindTarget: .unixDomainSocket(path))
            defer {
                XCTAssertNoThrow(try localHTTPBin.shutdown())
            }
            let target = "unix://\(path)"
            XCTAssertNoThrow(XCTAssertEqual(["Yes"[...]],
                                            try self.defaultClient.get(url: target).wait().headers[canonicalForm: "X-Is-This-Slash"]))
        })
    }

    func testUDSSocketAndPath() {
        // Here, we're testing a URL that's encoding two different paths:
        //
        //  1. a "base path" which is the path to the UNIX domain socket
        //  2. an actual path which is the normal path in a regular URL like https://example.com/this/is/the/path
        XCTAssertNoThrow(try TemporaryFileHelpers.withTemporaryUnixDomainSocketPathName { path in
            let localHTTPBin = HTTPBin(bindTarget: .unixDomainSocket(path))
            defer {
                XCTAssertNoThrow(try localHTTPBin.shutdown())
            }
            guard let target = URL(string: "/echo-uri", relativeTo: URL(string: "unix://\(path)")),
                let request = try? Request(url: target) else {
                XCTFail("couldn't build URL for request")
                return
            }
            XCTAssertNoThrow(XCTAssertEqual(["/echo-uri"[...]],
                                            try self.defaultClient.execute(request: request).wait().headers[canonicalForm: "X-Calling-URI"]))
        })
    }

    func testHTTPPlusUNIX() {
        // Here, we're testing a URL where the UNIX domain socket is encoded as the host name
        XCTAssertNoThrow(try TemporaryFileHelpers.withTemporaryUnixDomainSocketPathName { path in
            let localHTTPBin = HTTPBin(bindTarget: .unixDomainSocket(path))
            defer {
                XCTAssertNoThrow(try localHTTPBin.shutdown())
            }
            guard let target = URL(string: "http+unix://\(path.addingPercentEncoding(withAllowedCharacters: .urlHostAllowed)!)/echo-uri"),
                let request = try? Request(url: target) else {
                XCTFail("couldn't build URL for request")
                return
            }
            XCTAssertNoThrow(XCTAssertEqual(["/echo-uri"[...]],
                                            try self.defaultClient.execute(request: request).wait().headers[canonicalForm: "X-Calling-URI"]))
        })
    }

    func testHTTPSPlusUNIX() {
        // Here, we're testing a URL where the UNIX domain socket is encoded as the host name
        XCTAssertNoThrow(try TemporaryFileHelpers.withTemporaryUnixDomainSocketPathName { path in
            let localHTTPBin = HTTPBin(ssl: true, bindTarget: .unixDomainSocket(path))
            let localClient = HTTPClient(eventLoopGroupProvider: .shared(self.clientGroup),
                                         configuration: HTTPClient.Configuration(certificateVerification: .none))
            defer {
                XCTAssertNoThrow(try localClient.syncShutdown())
                XCTAssertNoThrow(try localHTTPBin.shutdown())
            }
            guard let target = URL(string: "https+unix://\(path.addingPercentEncoding(withAllowedCharacters: .urlHostAllowed)!)/echo-uri"),
                let request = try? Request(url: target) else {
                XCTFail("couldn't build URL for request")
                return
            }
            XCTAssertNoThrow(XCTAssertEqual(["/echo-uri"[...]],
                                            try localClient.execute(request: request).wait().headers[canonicalForm: "X-Calling-URI"]))
        })
    }

    func testUseExistingConnectionOnDifferentEL() throws {
        let threadCount = 16
        let elg = getDefaultEventLoopGroup(numberOfThreads: threadCount)
        let localClient = HTTPClient(eventLoopGroupProvider: .shared(elg))
        defer {
            XCTAssertNoThrow(try localClient.syncShutdown())
            XCTAssertNoThrow(try elg.syncShutdownGracefully())
        }

        let eventLoops = (1...threadCount).map { _ in elg.next() }
        let request = try HTTPClient.Request(url: self.defaultHTTPBinURLPrefix + "get")
        let closingRequest = try HTTPClient.Request(url: self.defaultHTTPBinURLPrefix + "get", headers: ["Connection": "close"])

        for (index, el) in eventLoops.enumerated() {
            if index.isMultiple(of: 2) {
                XCTAssertNoThrow(try localClient.execute(request: request, eventLoop: .delegateAndChannel(on: el)).wait())
            } else {
                XCTAssertNoThrow(try localClient.execute(request: request, eventLoop: .delegateAndChannel(on: el)).wait())
                XCTAssertNoThrow(try localClient.execute(request: closingRequest, eventLoop: .indifferent).wait())
            }
        }
    }

    func testWeRecoverFromServerThatClosesTheConnectionOnUs() {
        final class ServerThatAcceptsThenRejects: ChannelInboundHandler {
            typealias InboundIn = HTTPServerRequestPart
            typealias OutboundOut = HTTPServerResponsePart

            let requestNumber: NIOAtomic<Int>
            let connectionNumber: NIOAtomic<Int>

            init(requestNumber: NIOAtomic<Int>, connectionNumber: NIOAtomic<Int>) {
                self.requestNumber = requestNumber
                self.connectionNumber = connectionNumber
            }

            func channelActive(context: ChannelHandlerContext) {
                _ = self.connectionNumber.add(1)
            }

            func channelRead(context: ChannelHandlerContext, data: NIOAny) {
                let req = self.unwrapInboundIn(data)

                switch req {
                case .head, .body:
                    ()
                case .end:
                    let last = self.requestNumber.add(1)
                    switch last {
                    case 0, 2:
                        context.write(self.wrapOutboundOut(.head(.init(version: .init(major: 1, minor: 1), status: .ok))),
                                      promise: nil)
                        context.writeAndFlush(self.wrapOutboundOut(.end(nil)), promise: nil)
                    case 1:
                        context.close(promise: nil)
                    default:
                        XCTFail("did not expect request \(last + 1)")
                    }
                }
            }
        }

        let requestNumber = NIOAtomic<Int>.makeAtomic(value: 0)
        let connectionNumber = NIOAtomic<Int>.makeAtomic(value: 0)
        let sharedStateServerHandler = ServerThatAcceptsThenRejects(requestNumber: requestNumber,
                                                                    connectionNumber: connectionNumber)
        var maybeServer: Channel?
        XCTAssertNoThrow(maybeServer = try ServerBootstrap(group: self.serverGroup)
            .serverChannelOption(ChannelOptions.socket(.init(SOL_SOCKET), .init(SO_REUSEADDR)), value: 1)
            .childChannelInitializer { channel in
                channel.pipeline.configureHTTPServerPipeline().flatMap {
                    // We're deliberately adding a handler which is shared between multiple channels. This is normally
                    // very verboten but this handler is specially crafted to tolerate this.
                    channel.pipeline.addHandler(sharedStateServerHandler)
                }
            }
            .bind(host: "127.0.0.1", port: 0)
            .wait())
        guard let server = maybeServer else {
            XCTFail("couldn't create server")
            return
        }
        defer {
            XCTAssertNoThrow(try server.close().wait())
        }

        let url = "http://127.0.0.1:\(server.localAddress!.port!)"
        let client = HTTPClient(eventLoopGroupProvider: .shared(self.clientGroup))
        defer {
            XCTAssertNoThrow(try client.syncShutdown())
        }

        XCTAssertEqual(0, sharedStateServerHandler.connectionNumber.load())
        XCTAssertEqual(0, sharedStateServerHandler.requestNumber.load())
        XCTAssertNoThrow(XCTAssertEqual(.ok, try client.get(url: url).wait().status))
        XCTAssertEqual(1, sharedStateServerHandler.connectionNumber.load())
        XCTAssertEqual(1, sharedStateServerHandler.requestNumber.load())
        XCTAssertThrowsError(try client.get(url: url).wait().status) { error in
            XCTAssertEqual(.remoteConnectionClosed, error as? HTTPClientError)
        }
        XCTAssertEqual(1, sharedStateServerHandler.connectionNumber.load())
        XCTAssertEqual(2, sharedStateServerHandler.requestNumber.load())
        XCTAssertNoThrow(XCTAssertEqual(.ok, try client.get(url: url).wait().status))
        XCTAssertEqual(2, sharedStateServerHandler.connectionNumber.load())
        XCTAssertEqual(3, sharedStateServerHandler.requestNumber.load())
    }

    func testPoolClosesIdleConnections() {
        let localClient = HTTPClient(eventLoopGroupProvider: .shared(self.clientGroup),
                                     configuration: .init(maximumAllowedIdleTimeInConnectionPool: .milliseconds(100)))
        defer {
            XCTAssertNoThrow(try localClient.syncShutdown())
        }
        XCTAssertNoThrow(try localClient.get(url: self.defaultHTTPBinURLPrefix + "get").wait())
        Thread.sleep(forTimeInterval: 0.2)
        XCTAssertEqual(self.defaultHTTPBin.activeConnections, 0)
    }

    func testRacePoolIdleConnectionsAndGet() {
        let localClient = HTTPClient(eventLoopGroupProvider: .shared(self.clientGroup),
                                     configuration: .init(maximumAllowedIdleTimeInConnectionPool: .milliseconds(10)))
        defer {
            XCTAssertNoThrow(try localClient.syncShutdown())
        }
        for _ in 1...500 {
            XCTAssertNoThrow(try localClient.get(url: self.defaultHTTPBinURLPrefix + "get").wait())
            Thread.sleep(forTimeInterval: 0.01 + .random(in: -0.05...0.05))
        }
    }

    func testAvoidLeakingTLSHandshakeCompletionPromise() {
        let localClient = HTTPClient(eventLoopGroupProvider: .shared(self.clientGroup))
        let localHTTPBin = HTTPBin()
        let port = localHTTPBin.port
        XCTAssertNoThrow(try localHTTPBin.shutdown())
        defer {
            XCTAssertNoThrow(try localClient.syncShutdown())
        }

        XCTAssertThrowsError(try localClient.get(url: "http://localhost:\(port)").wait()) { error in
            if isTestingNIOTS() {
                guard case ChannelError.connectTimeout = error else {
                    XCTFail("Unexpected error: \(error)")
                    return
                }
            } else {
                guard error is NIOConnectionError else {
                    XCTFail("Unexpected error: \(error)")
                    return
                }
            }
        }
    }

    func testAsyncShutdown() throws {
        let localClient = HTTPClient(eventLoopGroupProvider: .shared(self.clientGroup))
        let promise = self.clientGroup.next().makePromise(of: Void.self)
        self.clientGroup.next().execute {
            localClient.shutdown(queue: DispatchQueue(label: "testAsyncShutdown")) { error in
                XCTAssertNil(error)
                promise.succeed(())
            }
        }
        XCTAssertNoThrow(try promise.futureResult.wait())
    }

    func testValidationErrorsAreSurfaced() throws {
        let request = try HTTPClient.Request(url: self.defaultHTTPBinURLPrefix + "get", method: .TRACE, body: .stream { _ in
            self.defaultClient.eventLoopGroup.next().makeSucceededFuture(())
        })
        let runningRequest = self.defaultClient.execute(request: request)
        XCTAssertThrowsError(try runningRequest.wait()) { error in
            XCTAssertEqual(HTTPClientError.traceRequestWithBody, error as? HTTPClientError)
        }
    }

    func testUploadsReallyStream() {
        final class HTTPServer: ChannelInboundHandler {
            typealias InboundIn = HTTPServerRequestPart
            typealias OutboundOut = HTTPServerResponsePart

            private let headPromise: EventLoopPromise<HTTPRequestHead>
            private let bodyPromises: [EventLoopPromise<ByteBuffer>]
            private let endPromise: EventLoopPromise<Void>
            private var bodyPartsSeenSoFar = 0
            private var atEnd = false

            init(headPromise: EventLoopPromise<HTTPRequestHead>,
                 bodyPromises: [EventLoopPromise<ByteBuffer>],
                 endPromise: EventLoopPromise<Void>) {
                self.headPromise = headPromise
                self.bodyPromises = bodyPromises
                self.endPromise = endPromise
            }

            func channelRead(context: ChannelHandlerContext, data: NIOAny) {
                switch self.unwrapInboundIn(data) {
                case .head(let head):
                    XCTAssert(self.bodyPartsSeenSoFar == 0)
                    self.headPromise.succeed(head)
                case .body(let bytes):
                    let myNumber = self.bodyPartsSeenSoFar
                    self.bodyPartsSeenSoFar += 1
                    self.bodyPromises.dropFirst(myNumber).first?.succeed(bytes) ?? XCTFail("ouch, too many chunks")
                case .end:
                    context.write(self.wrapOutboundOut(.head(.init(version: .init(major: 1, minor: 1), status: .ok))),
                                  promise: nil)
                    context.writeAndFlush(self.wrapOutboundOut(.end(nil)), promise: self.endPromise)
                    self.atEnd = true
                }
            }

            func handlerRemoved(context: ChannelHandlerContext) {
                guard !self.atEnd else {
                    return
                }
                struct NotFulfilledError: Error {}

                self.headPromise.fail(NotFulfilledError())
                self.bodyPromises.forEach {
                    $0.fail(NotFulfilledError())
                }
                self.endPromise.fail(NotFulfilledError())
            }
        }

        let group = MultiThreadedEventLoopGroup(numberOfThreads: 2)
        defer {
            XCTAssertNoThrow(try group.syncShutdownGracefully())
        }
        let client = HTTPClient(eventLoopGroupProvider: .shared(group))
        defer {
            XCTAssertNoThrow(try client.syncShutdown())
        }
        let headPromise = group.next().makePromise(of: HTTPRequestHead.self)
        let bodyPromises = (0..<16).map { _ in group.next().makePromise(of: ByteBuffer.self) }
        let endPromise = group.next().makePromise(of: Void.self)
        let sentOffAllBodyPartsPromise = group.next().makePromise(of: Void.self)
        let streamWriterPromise = group.next().makePromise(of: HTTPClient.Body.StreamWriter.self)

        func makeServer() -> Channel? {
            return try? ServerBootstrap(group: group)
                .childChannelInitializer { channel in
                    channel.pipeline.configureHTTPServerPipeline().flatMap {
                        channel.pipeline.addHandler(HTTPServer(headPromise: headPromise,
                                                               bodyPromises: bodyPromises,
                                                               endPromise: endPromise))
                    }
                }
                .serverChannelOption(ChannelOptions.socket(.init(SOL_SOCKET), .init(SO_REUSEADDR)), value: 1)
                .bind(host: "127.0.0.1", port: 0)
                .wait()
        }

        func makeRequest(server: Channel) -> Request? {
            guard let localAddress = server.localAddress else {
                return nil
            }

            return try? HTTPClient.Request(url: "http://\(localAddress.ipAddress!):\(localAddress.port!)",
                                           method: .POST,
                                           headers: ["transfer-encoding": "chunked"],
                                           body: .stream { streamWriter in
                                               streamWriterPromise.succeed(streamWriter)
                                               return sentOffAllBodyPartsPromise.futureResult
            })
        }

        guard let server = makeServer(), let request = makeRequest(server: server) else {
            XCTFail("couldn't make a server Channel and a matching Request...")
            return
        }
        defer {
            XCTAssertNoThrow(try server.close().wait())
        }

        var buffer = ByteBufferAllocator().buffer(capacity: 1)
        let runningRequest = client.execute(request: request)
        guard let streamWriter = try? streamWriterPromise.futureResult.wait() else {
            XCTFail("didn't get StreamWriter")
            return
        }

        XCTAssertNoThrow(XCTAssertEqual(.POST, try headPromise.futureResult.wait().method))
        for bodyChunkNumber in 0..<16 {
            buffer.clear()
            buffer.writeString(String(bodyChunkNumber, radix: 16))
            XCTAssertEqual(1, buffer.readableBytes)
            XCTAssertNoThrow(try streamWriter.write(.byteBuffer(buffer)).wait())
            XCTAssertNoThrow(XCTAssertEqual(buffer, try bodyPromises[bodyChunkNumber].futureResult.wait()))
        }
        sentOffAllBodyPartsPromise.succeed(())
        XCTAssertNoThrow(try endPromise.futureResult.wait())
        XCTAssertNoThrow(try runningRequest.wait())
    }

    func testUploadStreamingCallinToleratedFromOtsideEL() throws {
        let request = try HTTPClient.Request(url: self.defaultHTTPBinURLPrefix + "get", method: .POST, body: .stream(length: 4) { writer in
            let promise = self.defaultClient.eventLoopGroup.next().makePromise(of: Void.self)
            // We have to toleare callins from any thread
            DispatchQueue(label: "upload-streaming").async {
                writer.write(.byteBuffer(ByteBuffer(string: "1234"))).whenComplete { _ in
                    promise.succeed(())
                }
            }
            return promise.futureResult
        })
        XCTAssertNoThrow(try self.defaultClient.execute(request: request).wait())
    }

    func testWeHandleUsSendingACloseHeaderCorrectly() {
        guard let req1 = try? Request(url: self.defaultHTTPBinURLPrefix + "stats",
                                      method: .GET,
                                      headers: ["connection": "close"]),
            let statsBytes1 = try? self.defaultClient.execute(request: req1).wait().body,
            let stats1 = try? JSONDecoder().decode(RequestInfo.self, from: statsBytes1) else {
            XCTFail("request 1 didn't work")
            return
        }
        guard let statsBytes2 = try? self.defaultClient.get(url: self.defaultHTTPBinURLPrefix + "stats").wait().body,
            let stats2 = try? JSONDecoder().decode(RequestInfo.self, from: statsBytes2) else {
            XCTFail("request 2 didn't work")
            return
        }
        guard let statsBytes3 = try? self.defaultClient.get(url: self.defaultHTTPBinURLPrefix + "stats").wait().body,
            let stats3 = try? JSONDecoder().decode(RequestInfo.self, from: statsBytes3) else {
            XCTFail("request 3 didn't work")
            return
        }

        // req 1 and 2 cannot share the same connection (close header)
        XCTAssertEqual(stats1.connectionNumber + 1, stats2.connectionNumber)
        XCTAssertEqual(stats1.requestNumber, 1)
        XCTAssertEqual(stats2.requestNumber, 1)

        // req 2 and 3 should share the same connection (keep-alive is default)
        XCTAssertEqual(stats2.requestNumber + 1, stats3.requestNumber)
        XCTAssertEqual(stats2.connectionNumber, stats3.connectionNumber)
    }

    func testWeHandleUsReceivingACloseHeaderCorrectly() {
        guard let req1 = try? Request(url: self.defaultHTTPBinURLPrefix + "stats",
                                      method: .GET,
                                      headers: ["X-Send-Back-Header-Connection": "close"]),
            let statsBytes1 = try? self.defaultClient.execute(request: req1).wait().body,
            let stats1 = try? JSONDecoder().decode(RequestInfo.self, from: statsBytes1) else {
            XCTFail("request 1 didn't work")
            return
        }
        guard let statsBytes2 = try? self.defaultClient.get(url: self.defaultHTTPBinURLPrefix + "stats").wait().body,
            let stats2 = try? JSONDecoder().decode(RequestInfo.self, from: statsBytes2) else {
            XCTFail("request 2 didn't work")
            return
        }
        guard let statsBytes3 = try? self.defaultClient.get(url: self.defaultHTTPBinURLPrefix + "stats").wait().body,
            let stats3 = try? JSONDecoder().decode(RequestInfo.self, from: statsBytes3) else {
            XCTFail("request 3 didn't work")
            return
        }

        // req 1 and 2 cannot share the same connection (close header)
        XCTAssertEqual(stats1.connectionNumber + 1, stats2.connectionNumber)
        XCTAssertEqual(stats1.requestNumber, 1)
        XCTAssertEqual(stats2.requestNumber, 1)

        // req 2 and 3 should share the same connection (keep-alive is default)
        XCTAssertEqual(stats2.requestNumber + 1, stats3.requestNumber)
        XCTAssertEqual(stats2.connectionNumber, stats3.connectionNumber)
    }

    func testWeHandleUsSendingACloseHeaderAmongstOtherConnectionHeadersCorrectly() {
        for closeHeader in [("connection", "close"), ("CoNneCTION", "ClOSe")] {
            guard let req1 = try? Request(url: self.defaultHTTPBinURLPrefix + "stats",
                                          method: .GET,
                                          headers: ["X-Send-Back-Header-\(closeHeader.0)":
                                              "foo,\(closeHeader.1),bar"]),
                let statsBytes1 = try? self.defaultClient.execute(request: req1).wait().body,
                let stats1 = try? JSONDecoder().decode(RequestInfo.self, from: statsBytes1) else {
                XCTFail("request 1 didn't work")
                return
            }
            guard let statsBytes2 = try? self.defaultClient.get(url: self.defaultHTTPBinURLPrefix + "stats").wait().body,
                let stats2 = try? JSONDecoder().decode(RequestInfo.self, from: statsBytes2) else {
                XCTFail("request 2 didn't work")
                return
            }
            guard let statsBytes3 = try? self.defaultClient.get(url: self.defaultHTTPBinURLPrefix + "stats").wait().body,
                let stats3 = try? JSONDecoder().decode(RequestInfo.self, from: statsBytes3) else {
                XCTFail("request 3 didn't work")
                return
            }

            // req 1 and 2 cannot share the same connection (close header)
            XCTAssertEqual(stats1.connectionNumber + 1, stats2.connectionNumber)
            XCTAssertEqual(stats2.requestNumber, 1)

            // req 2 and 3 should share the same connection (keep-alive is default)
            XCTAssertEqual(stats2.requestNumber + 1, stats3.requestNumber)
            XCTAssertEqual(stats2.connectionNumber, stats3.connectionNumber)
        }
    }

    func testWeHandleUsReceivingACloseHeaderAmongstOtherConnectionHeadersCorrectly() {
        for closeHeader in [("connection", "close"), ("CoNneCTION", "ClOSe")] {
            guard let req1 = try? Request(url: self.defaultHTTPBinURLPrefix + "stats",
                                          method: .GET,
                                          headers: ["X-Send-Back-Header-\(closeHeader.0)":
                                              "foo,\(closeHeader.1),bar"]),
                let statsBytes1 = try? self.defaultClient.execute(request: req1).wait().body,
                let stats1 = try? JSONDecoder().decode(RequestInfo.self, from: statsBytes1) else {
                XCTFail("request 1 didn't work")
                return
            }
            guard let statsBytes2 = try? self.defaultClient.get(url: self.defaultHTTPBinURLPrefix + "stats").wait().body,
                let stats2 = try? JSONDecoder().decode(RequestInfo.self, from: statsBytes2) else {
                XCTFail("request 2 didn't work")
                return
            }
            guard let statsBytes3 = try? self.defaultClient.get(url: self.defaultHTTPBinURLPrefix + "stats").wait().body,
                let stats3 = try? JSONDecoder().decode(RequestInfo.self, from: statsBytes3) else {
                XCTFail("request 3 didn't work")
                return
            }

            // req 1 and 2 cannot share the same connection (close header)
            XCTAssertEqual(stats1.connectionNumber + 1, stats2.connectionNumber)
            XCTAssertEqual(stats2.requestNumber, 1)

            // req 2 and 3 should share the same connection (keep-alive is default)
            XCTAssertEqual(stats2.requestNumber + 1, stats3.requestNumber)
            XCTAssertEqual(stats2.connectionNumber, stats3.connectionNumber)
        }
    }

    func testLoggingCorrectlyAttachesRequestInformation() {
        let logStore = CollectEverythingLogHandler.LogStore()

        var loggerYolo001: Logger = Logger(label: "\(#function)", factory: { _ in
            CollectEverythingLogHandler(logStore: logStore)
        })
        loggerYolo001.logLevel = .trace
        loggerYolo001[metadataKey: "yolo-request-id"] = "yolo-001"
        var loggerACME002: Logger = Logger(label: "\(#function)", factory: { _ in
            CollectEverythingLogHandler(logStore: logStore)
        })
        loggerACME002.logLevel = .trace
        loggerACME002[metadataKey: "acme-request-id"] = "acme-002"

        guard let request1 = try? HTTPClient.Request(url: self.defaultHTTPBinURLPrefix + "get"),
            let request2 = try? HTTPClient.Request(url: self.defaultHTTPBinURLPrefix + "stats"),
            let request3 = try? HTTPClient.Request(url: self.defaultHTTPBinURLPrefix + "ok") else {
            XCTFail("bad stuff, can't even make request structures")
            return
        }

        // === Request 1 (Yolo001)
        XCTAssertNoThrow(try self.defaultClient.execute(request: request1,
                                                        eventLoop: .indifferent,
                                                        deadline: nil,
                                                        logger: loggerYolo001).wait())
        let logsAfterReq1 = logStore.allEntries
        logStore.allEntries = []

        // === Request 2 (Yolo001)
        XCTAssertNoThrow(try self.defaultClient.execute(request: request2,
                                                        eventLoop: .indifferent,
                                                        deadline: nil,
                                                        logger: loggerYolo001).wait())
        let logsAfterReq2 = logStore.allEntries
        logStore.allEntries = []

        // === Request 3 (ACME002)
        XCTAssertNoThrow(try self.defaultClient.execute(request: request3,
                                                        eventLoop: .indifferent,
                                                        deadline: nil,
                                                        logger: loggerACME002).wait())
        let logsAfterReq3 = logStore.allEntries
        logStore.allEntries = []

        // === Assertions
        XCTAssertGreaterThan(logsAfterReq1.count, 0)
        XCTAssertGreaterThan(logsAfterReq2.count, 0)
        XCTAssertGreaterThan(logsAfterReq3.count, 0)

        XCTAssert(logsAfterReq1.allSatisfy { entry in
            if let httpRequestMetadata = entry.metadata["ahc-request-id"],
                let yoloRequestID = entry.metadata["yolo-request-id"] {
                XCTAssertNil(entry.metadata["acme-request-id"])
                XCTAssertEqual("yolo-001", yoloRequestID)
                XCTAssertNotNil(Int(httpRequestMetadata))
                return true
            } else {
                XCTFail("log message doesn't contain the right IDs: \(entry)")
                return false
            }
        })
        XCTAssert(logsAfterReq1.contains { entry in
            entry.message == "opening fresh connection (no connections to reuse available)"
        })

        XCTAssert(logsAfterReq2.allSatisfy { entry in
            if let httpRequestMetadata = entry.metadata["ahc-request-id"],
                let yoloRequestID = entry.metadata["yolo-request-id"] {
                XCTAssertNil(entry.metadata["acme-request-id"])
                XCTAssertEqual("yolo-001", yoloRequestID)
                XCTAssertNotNil(Int(httpRequestMetadata))
                return true
            } else {
                XCTFail("log message doesn't contain the right IDs: \(entry)")
                return false
            }
        })
        XCTAssert(logsAfterReq2.contains { entry in
            entry.message.starts(with: "leasing existing connection")
        })

        XCTAssert(logsAfterReq3.allSatisfy { entry in
            if let httpRequestMetadata = entry.metadata["ahc-request-id"],
                let acmeRequestID = entry.metadata["acme-request-id"] {
                XCTAssertNil(entry.metadata["yolo-request-id"])
                XCTAssertEqual("acme-002", acmeRequestID)
                XCTAssertNotNil(Int(httpRequestMetadata))
                return true
            } else {
                XCTFail("log message doesn't contain the right IDs: \(entry)")
                return false
            }
        })
        XCTAssert(logsAfterReq3.contains { entry in
            entry.message.starts(with: "leasing existing connection")
        })
    }

    func testNothingIsLoggedAtInfoOrHigher() {
        let logStore = CollectEverythingLogHandler.LogStore()

        var logger: Logger = Logger(label: "\(#function)", factory: { _ in
            CollectEverythingLogHandler(logStore: logStore)
        })
        logger.logLevel = .info

        guard let request1 = try? HTTPClient.Request(url: self.defaultHTTPBinURLPrefix + "get"),
            let request2 = try? HTTPClient.Request(url: self.defaultHTTPBinURLPrefix + "stats") else {
            XCTFail("bad stuff, can't even make request structures")
            return
        }

        // === Request 1
        XCTAssertNoThrow(try self.defaultClient.execute(request: request1,
                                                        eventLoop: .indifferent,
                                                        deadline: nil,
                                                        logger: logger).wait())
        XCTAssertEqual(0, logStore.allEntries.count)

        // === Request 2
        XCTAssertNoThrow(try self.defaultClient.execute(request: request2,
                                                        eventLoop: .indifferent,
                                                        deadline: nil,
                                                        logger: logger).wait())
        XCTAssertEqual(0, logStore.allEntries.count)

        XCTAssertEqual(0, self.backgroundLogStore.allEntries.count)
    }

    func testAllMethodsLog() {
        func checkExpectationsWithLogger<T>(type: String, _ body: (Logger, String) throws -> T) throws -> T {
            let logStore = CollectEverythingLogHandler.LogStore()

            var logger: Logger = Logger(label: "\(#function)", factory: { _ in
                CollectEverythingLogHandler(logStore: logStore)
            })
            logger.logLevel = .trace
            logger[metadataKey: "req"] = "yo-\(type)"

            let url = self.defaultHTTPBinURLPrefix + "not-found/request/\(type))"
            let result = try body(logger, url)

            XCTAssertGreaterThan(logStore.allEntries.count, 0)
            logStore.allEntries.forEach { entry in
                XCTAssertEqual("yo-\(type)", entry.metadata["req"] ?? "n/a")
                XCTAssertNotNil(Int(entry.metadata["ahc-request-id"] ?? "n/a"))
            }
            return result
        }

        XCTAssertNoThrow(XCTAssertEqual(.notFound, try checkExpectationsWithLogger(type: "GET") { logger, url in
            try self.defaultClient.get(url: url, logger: logger).wait()
        }.status))

        XCTAssertNoThrow(XCTAssertEqual(.notFound, try checkExpectationsWithLogger(type: "PUT") { logger, url in
            try self.defaultClient.put(url: url, logger: logger).wait()
        }.status))

        XCTAssertNoThrow(XCTAssertEqual(.notFound, try checkExpectationsWithLogger(type: "POST") { logger, url in
            try self.defaultClient.post(url: url, logger: logger).wait()
        }.status))

        XCTAssertNoThrow(XCTAssertEqual(.notFound, try checkExpectationsWithLogger(type: "DELETE") { logger, url in
            try self.defaultClient.delete(url: url, logger: logger).wait()
        }.status))

        XCTAssertNoThrow(XCTAssertEqual(.notFound, try checkExpectationsWithLogger(type: "PATCH") { logger, url in
            try self.defaultClient.patch(url: url, logger: logger).wait()
        }.status))

        // No background activity expected here.
        XCTAssertEqual(0, self.backgroundLogStore.allEntries.count)
    }

    func testClosingIdleConnectionsInPoolLogsInTheBackground() {
        XCTAssertNoThrow(try self.defaultClient.get(url: self.defaultHTTPBinURLPrefix + "/get").wait())

        XCTAssertNoThrow(try self.defaultClient.syncShutdown())

        XCTAssertGreaterThanOrEqual(self.backgroundLogStore.allEntries.count, 0)
        XCTAssert(self.backgroundLogStore.allEntries.contains { entry in
            entry.message == "closing provider"
        })
        XCTAssert(self.backgroundLogStore.allEntries.allSatisfy { entry in
            entry.metadata["ahc-request-id"] == nil &&
                entry.metadata["ahc-request"] == nil &&
                entry.metadata["ahc-provider"] != nil
        })

        self.defaultClient = nil // so it doesn't get shut down again.
    }

    func testDelegateCallinsTolerateRandomEL() throws {
        class TestDelegate: HTTPClientResponseDelegate {
            typealias Response = Void
            let eventLoop: EventLoop

            init(eventLoop: EventLoop) {
                self.eventLoop = eventLoop
            }

            func didReceiveHead(task: HTTPClient.Task<Void>, _: HTTPResponseHead) -> EventLoopFuture<Void> {
                return self.eventLoop.makeSucceededFuture(())
            }

            func didReceiveBodyPart(task: HTTPClient.Task<Void>, _: ByteBuffer) -> EventLoopFuture<Void> {
                return self.eventLoop.makeSucceededFuture(())
            }

            func didFinishRequest(task: HTTPClient.Task<Void>) throws {}
        }

        let elg = getDefaultEventLoopGroup(numberOfThreads: 3)
        let first = elg.next()
        let second = elg.next()
        XCTAssertFalse(first === second)

        let httpServer = NIOHTTP1TestServer(group: self.serverGroup)
        let httpClient = HTTPClient(eventLoopGroupProvider: .shared(first))
        defer {
            XCTAssertNoThrow(try httpClient.syncShutdown())
            XCTAssertNoThrow(try httpServer.stop())
            XCTAssertNoThrow(try elg.syncShutdownGracefully())
        }

        let delegate = TestDelegate(eventLoop: second)
        let request = try HTTPClient.Request(url: "http://localhost:\(httpServer.serverPort)/")
        let future = httpClient.execute(request: request, delegate: delegate)

        XCTAssertNoThrow(try httpServer.readInbound()) // .head
        XCTAssertNoThrow(try httpServer.readInbound()) // .end

        XCTAssertNoThrow(try httpServer.writeOutbound(.head(.init(version: .init(major: 1, minor: 1), status: .ok))))
        XCTAssertNoThrow(try httpServer.writeOutbound(.body(.byteBuffer(ByteBuffer(string: "1234")))))
        XCTAssertNoThrow(try httpServer.writeOutbound(.end(nil)))

        XCTAssertNoThrow(try future.wait())
    }

    func testContentLengthTooLongFails() throws {
        let url = self.defaultHTTPBinURLPrefix + "/post"
        XCTAssertThrowsError(
            try self.defaultClient.execute(request:
                Request(url: url,
                        body: .stream(length: 10) { streamWriter in
                            let promise = self.defaultClient.eventLoopGroup.next().makePromise(of: Void.self)
                            DispatchQueue(label: "content-length-test").async {
                                streamWriter.write(.byteBuffer(ByteBuffer(string: "1"))).cascade(to: promise)
                            }
                            return promise.futureResult
        })).wait()) { error in
            XCTAssertEqual(error as! HTTPClientError, HTTPClientError.bodyLengthMismatch)
        }
        // Quickly try another request and check that it works.
        let response = try self.defaultClient.get(url: self.defaultHTTPBinURLPrefix + "get").wait()
        guard var body = response.body else {
            XCTFail("Body missing: \(response)")
            return
        }
        guard let info = try body.readJSONDecodable(RequestInfo.self, length: body.readableBytes) else {
            XCTFail("Cannot parse body: \(body.readableBytesView.map { $0 })")
            return
        }
        XCTAssertEqual(info.connectionNumber, 1)
        XCTAssertEqual(info.requestNumber, 1)
    }

    // currently gets stuck because of #250 the server just never replies
    func testContentLengthTooShortFails() throws {
        let url = self.defaultHTTPBinURLPrefix + "/post"
        let tooLong = "XBAD BAD BAD NOT HTTP/1.1\r\n\r\n"
        XCTAssertThrowsError(
            try self.defaultClient.execute(request:
                Request(url: url,
                        body: .stream(length: 1) { streamWriter in
                            streamWriter.write(.byteBuffer(ByteBuffer(string: tooLong)))
        })).wait()) { error in
            XCTAssertEqual(error as! HTTPClientError, HTTPClientError.bodyLengthMismatch)
        }
        // Quickly try another request and check that it works. If we by accident wrote some extra bytes into the
        // stream (and reuse the connection) that could cause problems.
        let response = try self.defaultClient.get(url: self.defaultHTTPBinURLPrefix + "get").wait()
        guard var body = response.body else {
            XCTFail("Body missing: \(response)")
            return
        }
        guard let info = try body.readJSONDecodable(RequestInfo.self, length: body.readableBytes) else {
            XCTFail("Cannot parse body: \(body.readableBytesView.map { $0 })")
            return
        }
        XCTAssertEqual(info.connectionNumber, 1)
        XCTAssertEqual(info.requestNumber, 1)
    }
}<|MERGE_RESOLUTION|>--- conflicted
+++ resolved
@@ -41,18 +41,14 @@
     }
 
     override func setUp() {
-<<<<<<< HEAD
-        XCTAssertNil(self.group)
-        self.group = MultiThreadedEventLoopGroup(numberOfThreads: 3)
-=======
         XCTAssertNil(self.clientGroup)
         XCTAssertNil(self.serverGroup)
         XCTAssertNil(self.defaultHTTPBin)
         XCTAssertNil(self.defaultClient)
         XCTAssertNil(self.backgroundLogStore)
 
-        self.clientGroup = getDefaultEventLoopGroup(numberOfThreads: 1)
-        self.serverGroup = MultiThreadedEventLoopGroup(numberOfThreads: 1)
+        self.clientGroup = getDefaultEventLoopGroup(numberOfThreads: 3)
+        self.serverGroup = MultiThreadedEventLoopGroup(numberOfThreads: 3)
         self.defaultHTTPBin = HTTPBin()
         self.backgroundLogStore = CollectEverythingLogHandler.LogStore()
         var backgroundLogger = Logger(label: "\(#function)", factory: { _ in
@@ -61,7 +57,6 @@
         backgroundLogger.logLevel = .trace
         self.defaultClient = HTTPClient(eventLoopGroupProvider: .shared(self.clientGroup),
                                         backgroundActivityLogger: backgroundLogger)
->>>>>>> 8e60b941
     }
 
     override func tearDown() {
