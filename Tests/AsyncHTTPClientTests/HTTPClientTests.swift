//===----------------------------------------------------------------------===//
//
// This source file is part of the AsyncHTTPClient open source project
//
// Copyright (c) 2018-2019 Apple Inc. and the AsyncHTTPClient project authors
// Licensed under Apache License v2.0
//
// See LICENSE.txt for license information
// See CONTRIBUTORS.txt for the list of AsyncHTTPClient project authors
//
// SPDX-License-Identifier: Apache-2.0
//
//===----------------------------------------------------------------------===//

import AsyncHTTPClient
import NIO
import NIOFoundationCompat
import NIOHTTP1
import NIOHTTPCompression
import NIOSSL
import NIOTestUtils
import XCTest

class HTTPClientTests: XCTestCase {
    typealias Request = HTTPClient.Request

    var group: EventLoopGroup!

    override func setUp() {
        XCTAssertNil(self.group)
        self.group = MultiThreadedEventLoopGroup(numberOfThreads: 1)
    }

    override func tearDown() {
        XCTAssertNotNil(self.group)
        XCTAssertNoThrow(try self.group.syncShutdownGracefully())
        self.group = nil
    }

    func testRequestURI() throws {
        let request1 = try Request(url: "https://someserver.com:8888/some/path?foo=bar")
        XCTAssertEqual(request1.url.host, "someserver.com")
        XCTAssertEqual(request1.url.path, "/some/path")
        XCTAssertEqual(request1.url.query!, "foo=bar")
        XCTAssertEqual(request1.port, 8888)
        XCTAssertTrue(request1.useTLS)

        let request2 = try Request(url: "https://someserver.com")
        XCTAssertEqual(request2.url.path, "")

        let request3 = try Request(url: "unix:///tmp/file")
        XCTAssertNil(request3.url.host)
        XCTAssertEqual(request3.host, "")
        XCTAssertEqual(request3.url.path, "/tmp/file")
        XCTAssertEqual(request3.port, 80)
        XCTAssertFalse(request3.useTLS)
    }

    func testBadRequestURI() throws {
        XCTAssertThrowsError(try Request(url: "some/path"), "should throw") { error in
            XCTAssertEqual(error as! HTTPClientError, HTTPClientError.emptyScheme)
        }
        XCTAssertThrowsError(try Request(url: "app://somewhere/some/path?foo=bar"), "should throw") { error in
            XCTAssertEqual(error as! HTTPClientError, HTTPClientError.unsupportedScheme("app"))
        }
        XCTAssertThrowsError(try Request(url: "https:/foo"), "should throw") { error in
            XCTAssertEqual(error as! HTTPClientError, HTTPClientError.emptyHost)
        }
    }

    func testSchemaCasing() throws {
        XCTAssertNoThrow(try Request(url: "hTTpS://someserver.com:8888/some/path?foo=bar"))
        XCTAssertNoThrow(try Request(url: "uNIx:///some/path"))
    }

    func testGet() throws {
        let httpBin = HTTPBin()
        let httpClient = HTTPClient(eventLoopGroupProvider: .createNew)
        defer {
            XCTAssertNoThrow(try httpClient.syncShutdown(requiresCleanClose: true))
            XCTAssertNoThrow(try httpBin.shutdown())
        }

        let response = try httpClient.get(url: "http://localhost:\(httpBin.port)/get").wait()
        XCTAssertEqual(.ok, response.status)
    }

    func testGetWithDifferentEventLoopBackpressure() throws {
        let httpBin = HTTPBin()
        let loopGroup = MultiThreadedEventLoopGroup(numberOfThreads: 1)
        let external = MultiThreadedEventLoopGroup(numberOfThreads: 1)
        let httpClient = HTTPClient(eventLoopGroupProvider: .shared(loopGroup))
        defer {
            XCTAssertNoThrow(try httpClient.syncShutdown(requiresCleanClose: true))
            XCTAssertNoThrow(try loopGroup.syncShutdownGracefully())
            XCTAssertNoThrow(try httpBin.shutdown())
        }
        let request = try HTTPClient.Request(url: "http://localhost:\(httpBin.port)/events/10/1")
        let delegate = TestHTTPDelegate(backpressureEventLoop: external.next())
        let task = httpClient.execute(request: request, delegate: delegate)
        try task.wait()
    }

    func testPost() throws {
        let httpBin = HTTPBin()
        let httpClient = HTTPClient(eventLoopGroupProvider: .createNew)
        defer {
            XCTAssertNoThrow(try httpClient.syncShutdown(requiresCleanClose: true))
            XCTAssertNoThrow(try httpBin.shutdown())
        }

        let response = try httpClient.post(url: "http://localhost:\(httpBin.port)/post", body: .string("1234")).wait()
        let bytes = response.body.flatMap { $0.getData(at: 0, length: $0.readableBytes) }
        let data = try JSONDecoder().decode(RequestInfo.self, from: bytes!)

        XCTAssertEqual(.ok, response.status)
        XCTAssertEqual("1234", data.data)
    }

    func testGetHttps() throws {
        let httpBin = HTTPBin(ssl: true)
        let httpClient = HTTPClient(eventLoopGroupProvider: .createNew,
                                    configuration: HTTPClient.Configuration(certificateVerification: .none))
        defer {
            XCTAssertNoThrow(try httpClient.syncShutdown(requiresCleanClose: true))
            XCTAssertNoThrow(try httpBin.shutdown())
        }

        let response = try httpClient.get(url: "https://localhost:\(httpBin.port)/get").wait()
        XCTAssertEqual(.ok, response.status)
    }

    func testGetHttpsWithIP() throws {
        let httpBin = HTTPBin(ssl: true)
        let httpClient = HTTPClient(eventLoopGroupProvider: .createNew,
                                    configuration: HTTPClient.Configuration(certificateVerification: .none))
        defer {
            XCTAssertNoThrow(try httpClient.syncShutdown(requiresCleanClose: true))
            XCTAssertNoThrow(try httpBin.shutdown())
        }

        let response = try httpClient.get(url: "https://127.0.0.1:\(httpBin.port)/get").wait()
        XCTAssertEqual(.ok, response.status)
    }

    func testPostHttps() throws {
        let httpBin = HTTPBin(ssl: true)
        let httpClient = HTTPClient(eventLoopGroupProvider: .createNew,
                                    configuration: HTTPClient.Configuration(certificateVerification: .none))
        defer {
            XCTAssertNoThrow(try httpClient.syncShutdown(requiresCleanClose: true))
            XCTAssertNoThrow(try httpBin.shutdown())
        }

        let request = try Request(url: "https://localhost:\(httpBin.port)/post", method: .POST, body: .string("1234"))

        let response = try httpClient.execute(request: request).wait()
        let bytes = response.body.flatMap { $0.getData(at: 0, length: $0.readableBytes) }
        let data = try JSONDecoder().decode(RequestInfo.self, from: bytes!)

        XCTAssertEqual(.ok, response.status)
        XCTAssertEqual("1234", data.data)
    }

    func testHttpRedirect() throws {
        let httpBin = HTTPBin(ssl: false)
        let httpsBin = HTTPBin(ssl: true)
        let httpClient = HTTPClient(eventLoopGroupProvider: .createNew,
                                    configuration: HTTPClient.Configuration(certificateVerification: .none, redirectConfiguration: .follow(max: 10, allowCycles: true)))

        defer {
            XCTAssertNoThrow(try httpClient.syncShutdown(requiresCleanClose: true))
            XCTAssertNoThrow(try httpBin.shutdown())
            XCTAssertNoThrow(try httpsBin.shutdown())
        }

        var response = try httpClient.get(url: "http://localhost:\(httpBin.port)/redirect/302").wait()
        XCTAssertEqual(response.status, .ok)

        response = try httpClient.get(url: "http://localhost:\(httpBin.port)/redirect/https?port=\(httpsBin.port)").wait()
        XCTAssertEqual(response.status, .ok)
    }

    func testHttpHostRedirect() throws {
        let httpBin = HTTPBin(ssl: false)
        let httpClient = HTTPClient(eventLoopGroupProvider: .createNew,
                                    configuration: HTTPClient.Configuration(certificateVerification: .none, redirectConfiguration: .follow(max: 10, allowCycles: true)))

        defer {
            XCTAssertNoThrow(try httpClient.syncShutdown(requiresCleanClose: true))
            XCTAssertNoThrow(try httpBin.shutdown())
        }

        let response = try httpClient.get(url: "http://localhost:\(httpBin.port)/redirect/loopback?port=\(httpBin.port)").wait()
        guard var body = response.body else {
            XCTFail("The target page should have a body containing the value of the Host header")
            return
        }
        guard let responseData = body.readData(length: body.readableBytes) else {
            XCTFail("Read data shouldn't be nil since we passed body.readableBytes to body.readData")
            return
        }
        let decoder = JSONDecoder()
        let hostName = try decoder.decode([String: String].self, from: responseData)["data"]
        XCTAssert(hostName == "127.0.0.1")
    }

    func testPercentEncoded() throws {
        let httpBin = HTTPBin()
        let httpClient = HTTPClient(eventLoopGroupProvider: .createNew)
        defer {
            XCTAssertNoThrow(try httpClient.syncShutdown(requiresCleanClose: true))
            XCTAssertNoThrow(try httpBin.shutdown())
        }

        let response = try httpClient.get(url: "http://localhost:\(httpBin.port)/percent%20encoded").wait()
        XCTAssertEqual(.ok, response.status)
    }

    func testMultipleContentLengthHeaders() throws {
        let httpClient = HTTPClient(eventLoopGroupProvider: .createNew)
        defer {
            XCTAssertNoThrow(try httpClient.syncShutdown(requiresCleanClose: true))
        }
        let httpBin = HTTPBin()
        defer {
            XCTAssertNoThrow(try httpBin.shutdown())
        }

        let body = ByteBuffer.of(string: "hello world!")

        var headers = HTTPHeaders()
        headers.add(name: "Content-Length", value: "12")
        let request = try Request(url: "http://localhost:\(httpBin.port)/post", method: .POST, headers: headers, body: .byteBuffer(body))
        let response = try httpClient.execute(request: request).wait()
        // if the library adds another content length header we'll get a bad request error.
        XCTAssertEqual(.ok, response.status)
    }

    func testStreaming() throws {
        let httpBin = HTTPBin()
        let httpClient = HTTPClient(eventLoopGroupProvider: .createNew)
        defer {
            XCTAssertNoThrow(try httpClient.syncShutdown(requiresCleanClose: true))
            XCTAssertNoThrow(try httpBin.shutdown())
        }

        var request = try Request(url: "http://localhost:\(httpBin.port)/events/10/1")
        request.headers.add(name: "Accept", value: "text/event-stream")

        let delegate = CountingDelegate()
        let count = try httpClient.execute(request: request, delegate: delegate).wait()

        XCTAssertEqual(10, count)
    }

    func testRemoteClose() throws {
        let httpBin = HTTPBin()
        let httpClient = HTTPClient(eventLoopGroupProvider: .createNew)

        defer {
            XCTAssertNoThrow(try httpClient.syncShutdown(requiresCleanClose: true))
            XCTAssertNoThrow(try httpBin.shutdown())
        }

        XCTAssertThrowsError(try httpClient.get(url: "http://localhost:\(httpBin.port)/close").wait(), "Should fail") { error in
            guard case let error = error as? HTTPClientError, error == .remoteConnectionClosed else {
                return XCTFail("Should fail with remoteConnectionClosed")
            }
        }
    }

    func testReadTimeout() throws {
        let httpBin = HTTPBin()
        let httpClient = HTTPClient(eventLoopGroupProvider: .createNew, configuration: HTTPClient.Configuration(timeout: HTTPClient.Configuration.Timeout(read: .milliseconds(150))))

        defer {
            XCTAssertNoThrow(try httpClient.syncShutdown(requiresCleanClose: true))
            XCTAssertNoThrow(try httpBin.shutdown())
        }

        XCTAssertThrowsError(try httpClient.get(url: "http://localhost:\(httpBin.port)/wait").wait(), "Should fail") { error in
            guard case let error = error as? HTTPClientError, error == .readTimeout else {
                return XCTFail("Should fail with readTimeout")
            }
        }
    }

    func testDeadline() throws {
        let httpBin = HTTPBin()
        let httpClient = HTTPClient(eventLoopGroupProvider: .createNew)

        defer {
            XCTAssertNoThrow(try httpClient.syncShutdown(requiresCleanClose: true))
            XCTAssertNoThrow(try httpBin.shutdown())
        }

        XCTAssertThrowsError(try httpClient.get(url: "http://localhost:\(httpBin.port)/wait", deadline: .now() + .milliseconds(150)).wait(), "Should fail") { error in
            guard case let error = error as? HTTPClientError, error == .readTimeout else {
                return XCTFail("Should fail with readTimeout")
            }
        }
    }

    func testCancel() throws {
        let httpBin = HTTPBin()
        let httpClient = HTTPClient(eventLoopGroupProvider: .createNew)

        defer {
            XCTAssertNoThrow(try httpClient.syncShutdown(requiresCleanClose: true))
            XCTAssertNoThrow(try httpBin.shutdown())
        }

        let queue = DispatchQueue(label: "nio-test")
        let request = try Request(url: "http://localhost:\(httpBin.port)/wait")
        let task = httpClient.execute(request: request, delegate: TestHTTPDelegate())

        queue.asyncAfter(deadline: .now() + .milliseconds(100)) {
            task.cancel()
        }

        XCTAssertThrowsError(try task.wait(), "Should fail") { error in
            guard case let error = error as? HTTPClientError, error == .cancelled else {
                return XCTFail("Should fail with cancelled")
            }
        }
    }

    func testStressCancel() throws {
        let httpBin = HTTPBin()
        let httpClient = HTTPClient(eventLoopGroupProvider: .createNew)

        defer {
            XCTAssertNoThrow(try httpClient.syncShutdown(requiresCleanClose: true))
            XCTAssertNoThrow(try httpBin.shutdown())
        }

        let request = try Request(url: "http://localhost:\(httpBin.port)/wait", method: .GET)
        let tasks = (1...100).map { _ -> HTTPClient.Task<TestHTTPDelegate.Response> in
            let task = httpClient.execute(request: request, delegate: TestHTTPDelegate())
            task.cancel()
            return task
        }

        for task in tasks {
            switch (Result { try task.futureResult.timeout(after: .seconds(10)).wait() }) {
            case .success:
                XCTFail("Shouldn't succeed")
                return
            case .failure(let error):
                guard let clientError = error as? HTTPClientError, clientError == .cancelled else {
                    XCTFail("Unexpected error: \(error)")
                    return
                }
            }
        }
    }

    func testHTTPClientAuthorization() {
        var authorization = HTTPClient.Authorization.basic(username: "aladdin", password: "opensesame")
        XCTAssertEqual(authorization.headerValue, "Basic YWxhZGRpbjpvcGVuc2VzYW1l")

        authorization = HTTPClient.Authorization.bearer(tokens: "mF_9.B5f-4.1JqM")
        XCTAssertEqual(authorization.headerValue, "Bearer mF_9.B5f-4.1JqM")
    }

    func testProxyPlaintext() throws {
        let httpBin = HTTPBin(simulateProxy: .plaintext)
        let httpClient = HTTPClient(
            eventLoopGroupProvider: .createNew,
            configuration: .init(proxy: .server(host: "localhost", port: httpBin.port))
        )
        defer {
            XCTAssertNoThrow(try httpClient.syncShutdown(requiresCleanClose: true))
            XCTAssertNoThrow(try httpBin.shutdown())
        }
        let res = try httpClient.get(url: "http://test/ok").wait()
        XCTAssertEqual(res.status, .ok)
    }

    func testProxyTLS() throws {
        let httpBin = HTTPBin(simulateProxy: .tls)
        let httpClient = HTTPClient(
            eventLoopGroupProvider: .createNew,
            configuration: .init(
                certificateVerification: .none,
                proxy: .server(host: "localhost", port: httpBin.port)
            )
        )
        defer {
            XCTAssertNoThrow(try httpClient.syncShutdown(requiresCleanClose: true))
            XCTAssertNoThrow(try httpBin.shutdown())
        }
        let res = try httpClient.get(url: "https://test/ok").wait()
        XCTAssertEqual(res.status, .ok)
    }

    func testProxyPlaintextWithCorrectlyAuthorization() throws {
        let httpBin = HTTPBin(simulateProxy: .plaintext)
        let httpClient = HTTPClient(
            eventLoopGroupProvider: .createNew,
            configuration: .init(proxy: .server(host: "localhost", port: httpBin.port, authorization: .basic(username: "aladdin", password: "opensesame")))
        )
        defer {
            XCTAssertNoThrow(try httpClient.syncShutdown(requiresCleanClose: true))
            XCTAssertNoThrow(try httpBin.shutdown())
        }
        let res = try httpClient.get(url: "http://test/ok").wait()
        XCTAssertEqual(res.status, .ok)
    }

    func testProxyPlaintextWithIncorrectlyAuthorization() throws {
        let httpBin = HTTPBin(simulateProxy: .plaintext)
        let httpClient = HTTPClient(
            eventLoopGroupProvider: .createNew,
            configuration: .init(proxy: .server(host: "localhost", port: httpBin.port, authorization: .basic(username: "aladdin", password: "opensesamefoo")))
        )
        defer {
            XCTAssertNoThrow(try httpClient.syncShutdown(requiresCleanClose: true))
            XCTAssertNoThrow(try httpBin.shutdown())
        }
        XCTAssertThrowsError(try httpClient.get(url: "http://test/ok").wait(), "Should fail") { error in
            guard case let error = error as? HTTPClientError, error == .proxyAuthenticationRequired else {
                return XCTFail("Should fail with HTTPClientError.proxyAuthenticationRequired")
            }
        }
    }

    func testUploadStreaming() throws {
        let httpBin = HTTPBin()
        let httpClient = HTTPClient(eventLoopGroupProvider: .createNew)
        defer {
            XCTAssertNoThrow(try httpClient.syncShutdown(requiresCleanClose: true))
            XCTAssertNoThrow(try httpBin.shutdown())
        }

        let body: HTTPClient.Body = .stream(length: 8) { writer in
            let buffer = ByteBuffer.of(string: "1234")
            return writer.write(.byteBuffer(buffer)).flatMap {
                let buffer = ByteBuffer.of(string: "4321")
                return writer.write(.byteBuffer(buffer))
            }
        }

        let response = try httpClient.post(url: "http://localhost:\(httpBin.port)/post", body: body).wait()
        let bytes = response.body.flatMap { $0.getData(at: 0, length: $0.readableBytes) }
        let data = try JSONDecoder().decode(RequestInfo.self, from: bytes!)

        XCTAssertEqual(.ok, response.status)
        XCTAssertEqual("12344321", data.data)
    }

    func testNoContentLengthForSSLUncleanShutdown() throws {
        let httpBin = HttpBinForSSLUncleanShutdown()
        let httpClient = HTTPClient(eventLoopGroupProvider: .createNew,
                                    configuration: HTTPClient.Configuration(certificateVerification: .none))

        defer {
            XCTAssertNoThrow(try httpClient.syncShutdown(requiresCleanClose: true))
            httpBin.shutdown()
        }

        XCTAssertThrowsError(try httpClient.get(url: "https://localhost:\(httpBin.port)/nocontentlength").wait(), "Should fail") { error in
            guard case let error = error as? NIOSSLError, error == .uncleanShutdown else {
                return XCTFail("Should fail with NIOSSLError.uncleanShutdown")
            }
        }
    }

    func testNoContentLengthWithIgnoreErrorForSSLUncleanShutdown() throws {
        let httpBin = HttpBinForSSLUncleanShutdown()
        let httpClient = HTTPClient(eventLoopGroupProvider: .createNew,
                                    configuration: HTTPClient.Configuration(certificateVerification: .none, ignoreUncleanSSLShutdown: true))

        defer {
            XCTAssertNoThrow(try httpClient.syncShutdown(requiresCleanClose: true))
            httpBin.shutdown()
        }

        let response = try httpClient.get(url: "https://localhost:\(httpBin.port)/nocontentlength").wait()
        let bytes = response.body.flatMap { $0.getData(at: 0, length: $0.readableBytes) }
        let string = String(decoding: bytes!, as: UTF8.self)

        XCTAssertEqual(.ok, response.status)
        XCTAssertEqual("foo", string)
    }

    func testCorrectContentLengthForSSLUncleanShutdown() throws {
        let httpBin = HttpBinForSSLUncleanShutdown()
        let httpClient = HTTPClient(eventLoopGroupProvider: .createNew,
                                    configuration: HTTPClient.Configuration(certificateVerification: .none))

        defer {
            XCTAssertNoThrow(try httpClient.syncShutdown(requiresCleanClose: true))
            httpBin.shutdown()
        }

        let response = try httpClient.get(url: "https://localhost:\(httpBin.port)/").wait()
        let bytes = response.body.flatMap { $0.getData(at: 0, length: $0.readableBytes) }
        let string = String(decoding: bytes!, as: UTF8.self)

        XCTAssertEqual(.notFound, response.status)
        XCTAssertEqual("Not Found", string)
    }

    func testNoContentForSSLUncleanShutdown() throws {
        let httpBin = HttpBinForSSLUncleanShutdown()
        let httpClient = HTTPClient(eventLoopGroupProvider: .createNew,
                                    configuration: HTTPClient.Configuration(certificateVerification: .none))

        defer {
            XCTAssertNoThrow(try httpClient.syncShutdown(requiresCleanClose: true))
            httpBin.shutdown()
        }

        let response = try httpClient.get(url: "https://localhost:\(httpBin.port)/nocontent").wait()

        XCTAssertEqual(.noContent, response.status)
        XCTAssertEqual(response.body, nil)
    }

    func testNoResponseForSSLUncleanShutdown() throws {
        let httpBin = HttpBinForSSLUncleanShutdown()
        let httpClient = HTTPClient(eventLoopGroupProvider: .createNew,
                                    configuration: HTTPClient.Configuration(certificateVerification: .none))

        defer {
            XCTAssertNoThrow(try httpClient.syncShutdown(requiresCleanClose: true))
            httpBin.shutdown()
        }

        XCTAssertThrowsError(try httpClient.get(url: "https://localhost:\(httpBin.port)/noresponse").wait(), "Should fail") { error in
            guard case let error = error as? NIOSSLError, error == .uncleanShutdown else {
                return XCTFail("Should fail with NIOSSLError.uncleanShutdown")
            }
        }
    }

    func testNoResponseWithIgnoreErrorForSSLUncleanShutdown() throws {
        let httpBin = HttpBinForSSLUncleanShutdown()
        let httpClient = HTTPClient(eventLoopGroupProvider: .createNew,
                                    configuration: HTTPClient.Configuration(certificateVerification: .none, ignoreUncleanSSLShutdown: true))

        defer {
            XCTAssertNoThrow(try httpClient.syncShutdown(requiresCleanClose: true))
            httpBin.shutdown()
        }

        XCTAssertThrowsError(try httpClient.get(url: "https://localhost:\(httpBin.port)/noresponse").wait(), "Should fail") { error in
            guard case let error = error as? NIOSSLError, error == .uncleanShutdown else {
                return XCTFail("Should fail with NIOSSLError.uncleanShutdown")
            }
        }
    }

    func testWrongContentLengthForSSLUncleanShutdown() throws {
        let httpBin = HttpBinForSSLUncleanShutdown()
        let httpClient = HTTPClient(eventLoopGroupProvider: .createNew,
                                    configuration: HTTPClient.Configuration(certificateVerification: .none))

        defer {
            XCTAssertNoThrow(try httpClient.syncShutdown(requiresCleanClose: true))
            httpBin.shutdown()
        }

        XCTAssertThrowsError(try httpClient.get(url: "https://localhost:\(httpBin.port)/wrongcontentlength").wait(), "Should fail") { error in
            guard case let error = error as? NIOSSLError, error == .uncleanShutdown else {
                return XCTFail("Should fail with NIOSSLError.uncleanShutdown")
            }
        }
    }

    func testWrongContentLengthWithIgnoreErrorForSSLUncleanShutdown() throws {
        let httpBin = HttpBinForSSLUncleanShutdown()
        let httpClient = HTTPClient(eventLoopGroupProvider: .createNew,
                                    configuration: HTTPClient.Configuration(certificateVerification: .none, ignoreUncleanSSLShutdown: true))

        defer {
            XCTAssertNoThrow(try httpClient.syncShutdown(requiresCleanClose: true))
            httpBin.shutdown()
        }

        XCTAssertThrowsError(try httpClient.get(url: "https://localhost:\(httpBin.port)/wrongcontentlength").wait(), "Should fail") { error in
            guard case let error = error as? HTTPParserError, error == .invalidEOFState else {
                return XCTFail("Should fail with HTTPParserError.invalidEOFState")
            }
        }
    }

    func testEventLoopArgument() throws {
        let httpBin = HTTPBin()
        let eventLoopGroup = MultiThreadedEventLoopGroup(numberOfThreads: 5)
        let httpClient = HTTPClient(eventLoopGroupProvider: .shared(eventLoopGroup),
                                    configuration: HTTPClient.Configuration(redirectConfiguration: .follow(max: 10, allowCycles: true)))
        defer {
            XCTAssertNoThrow(try httpClient.syncShutdown(requiresCleanClose: true))
            XCTAssertNoThrow(try eventLoopGroup.syncShutdownGracefully())
            XCTAssertNoThrow(try httpBin.shutdown())
        }

        class EventLoopValidatingDelegate: HTTPClientResponseDelegate {
            typealias Response = Bool

            let eventLoop: EventLoop
            var result = false

            init(eventLoop: EventLoop) {
                self.eventLoop = eventLoop
            }

            func didReceiveHead(task: HTTPClient.Task<Bool>, _ head: HTTPResponseHead) -> EventLoopFuture<Void> {
                self.result = task.eventLoop === self.eventLoop
                return task.eventLoop.makeSucceededFuture(())
            }

            func didFinishRequest(task: HTTPClient.Task<Bool>) throws -> Bool {
                return self.result
            }
        }

        let eventLoop = eventLoopGroup.next()
        let delegate = EventLoopValidatingDelegate(eventLoop: eventLoop)
        var request = try HTTPClient.Request(url: "http://localhost:\(httpBin.port)/get")
        var response = try httpClient.execute(request: request, delegate: delegate, eventLoop: .delegate(on: eventLoop)).wait()
        XCTAssertEqual(true, response)

        // redirect
        request = try HTTPClient.Request(url: "http://localhost:\(httpBin.port)/redirect/302")
        response = try httpClient.execute(request: request, delegate: delegate, eventLoop: .delegate(on: eventLoop)).wait()
        XCTAssertEqual(true, response)
    }

    func testDecompression() throws {
        let httpBin = HTTPBin(compress: true)
        let httpClient = HTTPClient(eventLoopGroupProvider: .createNew, configuration: .init(decompression: .enabled(limit: .none)))

        defer {
            XCTAssertNoThrow(try httpClient.syncShutdown(requiresCleanClose: true))
            XCTAssertNoThrow(try httpBin.shutdown())
        }

        var body = ""
        for _ in 1...1000 {
            body += "Lorem ipsum dolor sit amet, consectetur adipiscing elit, sed do eiusmod tempor incididunt ut labore et dolore magna aliqua."
        }

        for algorithm in [nil, "gzip", "deflate"] {
            var request = try HTTPClient.Request(url: "http://localhost:\(httpBin.port)/post", method: .POST)
            request.body = .string(body)
            if let algorithm = algorithm {
                request.headers.add(name: "Accept-Encoding", value: algorithm)
            }

            let response = try httpClient.execute(request: request).wait()
            let bytes = response.body!.getData(at: 0, length: response.body!.readableBytes)!
            let data = try JSONDecoder().decode(RequestInfo.self, from: bytes)

            XCTAssertEqual(.ok, response.status)
            XCTAssertGreaterThan(body.count, response.headers["Content-Length"].first.flatMap { Int($0) }!)
            if let algorithm = algorithm {
                XCTAssertEqual(algorithm, response.headers["Content-Encoding"].first)
            } else {
                XCTAssertEqual("deflate", response.headers["Content-Encoding"].first)
            }
            XCTAssertEqual(body, data.data)
        }
    }

    func testDecompressionLimit() throws {
        let httpBin = HTTPBin(compress: true)
        let httpClient = HTTPClient(eventLoopGroupProvider: .createNew, configuration: .init(decompression: .enabled(limit: .ratio(10))))

        defer {
            XCTAssertNoThrow(try httpClient.syncShutdown(requiresCleanClose: true))
            XCTAssertNoThrow(try httpBin.shutdown())
        }

        var request = try HTTPClient.Request(url: "http://localhost:\(httpBin.port)/post", method: .POST)
        request.body = .byteBuffer(ByteBuffer.of(bytes: [120, 156, 75, 76, 28, 5, 200, 0, 0, 248, 66, 103, 17]))
        request.headers.add(name: "Accept-Encoding", value: "deflate")

        do {
            _ = try httpClient.execute(request: request).wait()
        } catch let error as NIOHTTPDecompression.DecompressionError {
            switch error {
            case .limit:
                // ok
                break
            default:
                XCTFail("Unexptected error: \(error)")
            }
        } catch {
            XCTFail("Unexptected error: \(error)")
        }
    }

    func testLoopDetectionRedirectLimit() throws {
        let httpBin = HTTPBin(ssl: true)
        let httpClient = HTTPClient(eventLoopGroupProvider: .createNew,
                                    configuration: HTTPClient.Configuration(certificateVerification: .none, redirectConfiguration: .follow(max: 5, allowCycles: false)))

        defer {
            XCTAssertNoThrow(try httpClient.syncShutdown(requiresCleanClose: true))
            XCTAssertNoThrow(try httpBin.shutdown())
        }

        XCTAssertThrowsError(try httpClient.get(url: "https://localhost:\(httpBin.port)/redirect/infinite1").wait(), "Should fail with redirect limit") { error in
            XCTAssertEqual(error as! HTTPClientError, HTTPClientError.redirectCycleDetected)
        }
    }

    func testCountRedirectLimit() throws {
        let httpBin = HTTPBin(ssl: true)
        let httpClient = HTTPClient(eventLoopGroupProvider: .createNew,
                                    configuration: HTTPClient.Configuration(certificateVerification: .none, redirectConfiguration: .follow(max: 5, allowCycles: true)))

        defer {
            XCTAssertNoThrow(try httpClient.syncShutdown(requiresCleanClose: true))
            XCTAssertNoThrow(try httpBin.shutdown())
        }

        XCTAssertThrowsError(try httpClient.get(url: "https://localhost:\(httpBin.port)/redirect/infinite1").wait(), "Should fail with redirect limit") { error in
            XCTAssertEqual(error as! HTTPClientError, HTTPClientError.redirectLimitReached)
        }
    }

    func testMultipleConcurrentRequests() throws {
        let numberOfRequestsPerThread = 1000
        let numberOfParallelWorkers = 5

        final class HTTPServer: ChannelInboundHandler {
            typealias InboundIn = HTTPServerRequestPart
            typealias OutboundOut = HTTPServerResponsePart

            func channelRead(context: ChannelHandlerContext, data: NIOAny) {
                if case .end = self.unwrapInboundIn(data) {
                    let responseHead = HTTPServerResponsePart.head(.init(version: .init(major: 1, minor: 1),
                                                                         status: .ok))
                    context.write(self.wrapOutboundOut(responseHead), promise: nil)
                    context.writeAndFlush(self.wrapOutboundOut(.end(nil)), promise: nil)
                }
            }
        }

        let group = MultiThreadedEventLoopGroup(numberOfThreads: 2)
        defer {
            XCTAssertNoThrow(try group.syncShutdownGracefully())
        }

        var server: Channel?
        XCTAssertNoThrow(server = try ServerBootstrap(group: group)
            .serverChannelOption(ChannelOptions.socket(.init(SOL_SOCKET), .init(SO_REUSEADDR)), value: 1)
            .serverChannelOption(ChannelOptions.backlog, value: .init(numberOfParallelWorkers))
            .childChannelInitializer { channel in
                channel.pipeline.configureHTTPServerPipeline(withPipeliningAssistance: false,
                                                             withServerUpgrade: nil,
                                                             withErrorHandling: false).flatMap {
                    channel.pipeline.addHandler(HTTPServer())
                }
            }
            .bind(to: .init(ipAddress: "127.0.0.1", port: 0))
            .wait())
        defer {
            XCTAssertNoThrow(try server?.close().wait())
        }

        let httpClient = HTTPClient(eventLoopGroupProvider: .shared(group))
        defer {
            XCTAssertNoThrow(try httpClient.syncShutdown(requiresCleanClose: true))
        }

        let g = DispatchGroup()
        for workerID in 0..<numberOfParallelWorkers {
            DispatchQueue(label: "\(#file):\(#line):worker-\(workerID)").async(group: g) {
                func makeRequest() {
                    let url = "http://127.0.0.1:\(server?.localAddress?.port ?? -1)/hello"
                    XCTAssertNoThrow(try httpClient.get(url: url).wait())
                }
                for _ in 0..<numberOfRequestsPerThread {
                    makeRequest()
                }
            }
        }
        let timeout = DispatchTime.now() + .seconds(180)
        switch g.wait(timeout: timeout) {
        case .success:
            break
        case .timedOut:
            XCTFail("Timed out")
        }
    }

    func testWorksWith500Error() {
        let web = NIOHTTP1TestServer(group: self.group)
        defer {
            XCTAssertNoThrow(try web.stop())
        }

        let httpClient = HTTPClient(eventLoopGroupProvider: .shared(self.group))
        defer {
            XCTAssertNoThrow(try httpClient.syncShutdown(requiresCleanClose: true))
        }
        let result = httpClient.get(url: "http://localhost:\(web.serverPort)/foo")

        XCTAssertNoThrow(XCTAssertEqual(.head(.init(version: .init(major: 1, minor: 1),
                                                    method: .GET,
                                                    uri: "/foo",
                                                    headers: HTTPHeaders([("Host", "localhost"),
                                                                          ("Content-Length", "0")]))),
                                        try web.readInbound()))
        XCTAssertNoThrow(XCTAssertEqual(.end(nil),
                                        try web.readInbound()))
        XCTAssertNoThrow(try web.writeOutbound(.head(.init(version: .init(major: 1, minor: 1),
                                                           status: .internalServerError))))
        XCTAssertNoThrow(try web.writeOutbound(.end(nil)))

        var response: HTTPClient.Response?
        XCTAssertNoThrow(response = try result.wait())
        XCTAssertEqual(.internalServerError, response?.status)
        XCTAssertNil(response?.body)
    }

    func testWorksWithHTTP10Response() {
        let web = NIOHTTP1TestServer(group: self.group)
        defer {
            XCTAssertNoThrow(try web.stop())
        }

        let httpClient = HTTPClient(eventLoopGroupProvider: .shared(self.group))
        defer {
            XCTAssertNoThrow(try httpClient.syncShutdown(requiresCleanClose: true))
        }
        let result = httpClient.get(url: "http://localhost:\(web.serverPort)/foo")

        XCTAssertNoThrow(XCTAssertEqual(.head(.init(version: .init(major: 1, minor: 1),
                                                    method: .GET,
                                                    uri: "/foo",
                                                    headers: HTTPHeaders([("Host", "localhost"),
                                                                          ("Content-Length", "0")]))),
                                        try web.readInbound()))
        XCTAssertNoThrow(XCTAssertEqual(.end(nil),
                                        try web.readInbound()))
        XCTAssertNoThrow(try web.writeOutbound(.head(.init(version: .init(major: 1, minor: 0),
                                                           status: .internalServerError))))
        XCTAssertNoThrow(try web.writeOutbound(.end(nil)))

        var response: HTTPClient.Response?
        XCTAssertNoThrow(response = try result.wait())
        XCTAssertEqual(.internalServerError, response?.status)
        XCTAssertNil(response?.body)
    }

    func testWorksWhenServerClosesConnectionAfterReceivingRequest() {
        let web = NIOHTTP1TestServer(group: self.group)

        let httpClient = HTTPClient(eventLoopGroupProvider: .shared(self.group))
        defer {
            XCTAssertNoThrow(try httpClient.syncShutdown(requiresCleanClose: true))
        }
        let result = httpClient.get(url: "http://localhost:\(web.serverPort)/foo")

        XCTAssertNoThrow(XCTAssertEqual(.head(.init(version: .init(major: 1, minor: 1),
                                                    method: .GET,
                                                    uri: "/foo",
                                                    headers: HTTPHeaders([("Host", "localhost"),
                                                                          ("Content-Length", "0")]))),
                                        try web.readInbound()))
        XCTAssertNoThrow(XCTAssertEqual(.end(nil),
                                        try web.readInbound()))
        XCTAssertNoThrow(try web.stop())

        XCTAssertThrowsError(try result.wait()) { error in
            XCTAssertEqual(HTTPClientError.remoteConnectionClosed, error as? HTTPClientError)
        }
    }

    func testSubsequentRequestsWorkWithServerSendingConnectionClose() {
        let web = NIOHTTP1TestServer(group: self.group)
        defer {
            XCTAssertNoThrow(try web.stop())
        }

        let httpClient = HTTPClient(eventLoopGroupProvider: .shared(self.group))
        defer {
            XCTAssertNoThrow(try httpClient.syncShutdown(requiresCleanClose: true))
        }

        for _ in 0..<10 {
            let result = httpClient.get(url: "http://localhost:\(web.serverPort)/foo")

            XCTAssertNoThrow(XCTAssertEqual(.head(.init(version: .init(major: 1, minor: 1),
                                                        method: .GET,
                                                        uri: "/foo",
                                                        headers: HTTPHeaders([("Host", "localhost"),
                                                                              ("Content-Length", "0")]))),
                                            try web.readInbound()))
            XCTAssertNoThrow(XCTAssertEqual(.end(nil),
                                            try web.readInbound()))
            XCTAssertNoThrow(try web.writeOutbound(.head(.init(version: .init(major: 1, minor: 0),
                                                               status: .ok,
                                                               headers: HTTPHeaders([("connection", "close")])))))
            XCTAssertNoThrow(try web.writeOutbound(.end(nil)))

            var response: HTTPClient.Response?
            XCTAssertNoThrow(response = try result.wait())
            XCTAssertEqual(.ok, response?.status)
            XCTAssertNil(response?.body)
        }
    }

    func testSubsequentRequestsWorkWithServerAlternatingBetweenKeepAliveAndClose() {
        let web = NIOHTTP1TestServer(group: self.group)
        defer {
            XCTAssertNoThrow(try web.stop())
        }

        let httpClient = HTTPClient(eventLoopGroupProvider: .shared(self.group))
        defer {
            XCTAssertNoThrow(try httpClient.syncShutdown(requiresCleanClose: true))
        }

        for i in 0..<10 {
            let result = httpClient.get(url: "http://localhost:\(web.serverPort)/foo")

            XCTAssertNoThrow(XCTAssertEqual(.head(.init(version: .init(major: 1, minor: 1),
                                                        method: .GET,
                                                        uri: "/foo",
                                                        headers: HTTPHeaders([("Host", "localhost"),
                                                                              ("Content-Length", "0")]))),
                                            try web.readInbound()))
            XCTAssertNoThrow(XCTAssertEqual(.end(nil),
                                            try web.readInbound()))
            XCTAssertNoThrow(try web.writeOutbound(.head(.init(version: .init(major: 1, minor: 0),
                                                               status: .ok,
                                                               headers: HTTPHeaders([("connection",
                                                                                      i % 2 == 0 ? "close" : "keep-alive")])))))
            XCTAssertNoThrow(try web.writeOutbound(.end(nil)))

            var response: HTTPClient.Response?
            XCTAssertNoThrow(response = try result.wait())
            XCTAssertEqual(.ok, response?.status)
            XCTAssertNil(response?.body)
        }
    }

<<<<<<< HEAD
    func testStressGetHttps() throws {
        let httpBin = HTTPBin(ssl: true)
        let httpClient = HTTPClient(eventLoopGroupProvider: .createNew,
                                    configuration: HTTPClient.Configuration(certificateVerification: .none))
        defer {
            XCTAssertNoThrow(try httpClient.syncShutdown(requiresCleanClose: true))
            XCTAssertNoThrow(try httpBin.shutdown())
        }

        let eventLoop = httpClient.eventLoopGroup.next()
        let requestCount = 200
        var futureResults = [EventLoopFuture<HTTPClient.Response>]()
        for _ in 1...requestCount {
            let req = try HTTPClient.Request(url: "https://localhost:\(httpBin.port)/get", method: .GET, headers: ["X-internal-delay": "100"])
            futureResults.append(httpClient.execute(request: req))
        }
        XCTAssertNoThrow(try EventLoopFuture<HTTPClient.Response>.andAllSucceed(futureResults, on: eventLoop).wait())
    }

    func testStressGetHttpsSSLError() throws {
        let httpBin = HTTPBin()
        let httpClient = HTTPClient(eventLoopGroupProvider: .createNew)

        defer {
            XCTAssertNoThrow(try httpClient.syncShutdown(requiresCleanClose: true))
            XCTAssertNoThrow(try httpBin.shutdown())
        }

        let request = try Request(url: "https://localhost:\(httpBin.port)/wait", method: .GET)
        let tasks = (1...100).map { _ -> HTTPClient.Task<TestHTTPDelegate.Response> in
            httpClient.execute(request: request, delegate: TestHTTPDelegate())
        }

        let results = try EventLoopFuture<TestHTTPDelegate.Response>.whenAllComplete(tasks.map { $0.futureResult }, on: httpClient.eventLoopGroup.next()).wait()

        for result in results {
            switch result {
            case .success:
                XCTFail("Shouldn't succeed")
                continue
            case .failure(let error):
                guard let clientError = error as? NIOSSLError, case NIOSSLError.handshakeFailed = clientError else {
                    XCTFail("Unexpected error: \(error)")
                    continue
                }
            }
        }
    }

    func testUncleanCloseThrows() {
=======
    func testManyConcurrentRequestsWork() {
        let numberOfWorkers = 20
        let numberOfRequestsPerWorkers = 20
        let allWorkersReady = DispatchSemaphore(value: 0)
        let allWorkersGo = DispatchSemaphore(value: 0)
        let allDone = DispatchGroup()

>>>>>>> 8031c469
        let httpBin = HTTPBin()
        defer {
            XCTAssertNoThrow(try httpBin.shutdown())
        }
<<<<<<< HEAD

        let httpClient = HTTPClient(eventLoopGroupProvider: .createNew)
        _ = httpClient.get(url: "http://localhost:\(httpBin.port)/wait")
        do {
            try httpClient.syncShutdown(requiresCleanClose: true)
            XCTFail("There should be an error on shutdown")
        } catch {
            guard let clientError = error as? HTTPClientError, clientError == .uncleanShutdown else {
                XCTFail("Unexpected shutdown error: \(error)")
                return
            }
        }
    }

    func testFailingConnectionIsReleased() {
        let httpBin = HTTPBin(refusesConnections: true)
        let httpClient = HTTPClient(eventLoopGroupProvider: .createNew)
        defer {
            XCTAssertNoThrow(try httpClient.syncShutdown(requiresCleanClose: true))
            XCTAssertNoThrow(try httpBin.shutdown())
        }
        do {
            _ = try httpClient.get(url: "http://localhost:\(httpBin.port)/get").timeout(after: .seconds(5)).wait()
            XCTFail("Shouldn't succeed")
        } catch {
            guard !(error is EventLoopFutureTimeoutError) else {
                XCTFail("Timed out but should have failed immediately")
                return
            }
        }
    }

    func testResponseDelayGet() throws {
        let httpBin = HTTPBin(ssl: false)
        let httpClient = HTTPClient(eventLoopGroupProvider: .createNew,
                                    configuration: HTTPClient.Configuration(certificateVerification: .none))
        defer {
            XCTAssertNoThrow(try httpClient.syncShutdown(requiresCleanClose: true))
            XCTAssertNoThrow(try httpBin.shutdown())
        }

        let req = try HTTPClient.Request(url: "http://localhost:\(httpBin.port)/get", method: .GET, headers: ["X-internal-delay": "2000"], body: nil)
        let start = Date()
        let response = try! httpClient.execute(request: req).wait()
        XCTAssertEqual(Date().timeIntervalSince(start), 2, accuracy: 0.25)
        XCTAssertEqual(response.status, .ok)
    }

    func testIdleTimeoutNoReuse() throws {
        let httpBin = HTTPBin(ssl: false)
        let httpClient = HTTPClient(eventLoopGroupProvider: .createNew,
                                    configuration: HTTPClient.Configuration(certificateVerification: .none))
        defer {
            XCTAssertNoThrow(try httpClient.syncShutdown(requiresCleanClose: true))
            XCTAssertNoThrow(try httpBin.shutdown())
        }
        var req = try HTTPClient.Request(url: "http://localhost:\(httpBin.port)/get", method: .GET)
        XCTAssertNoThrow(try httpClient.execute(request: req, deadline: .now() + .seconds(2)).wait())
        req.headers.add(name: "X-internal-delay", value: "2500")
        try httpClient.eventLoopGroup.next().scheduleTask(in: .milliseconds(250)) {}.futureResult.wait()
        XCTAssertNoThrow(try httpClient.execute(request: req).timeout(after: .seconds(10)).wait())
    }

    func testStressGetClose() throws {
        let httpBin = HTTPBin(ssl: false)
        let httpClient = HTTPClient(eventLoopGroupProvider: .createNew,
                                    configuration: HTTPClient.Configuration(certificateVerification: .none))
        defer {
            XCTAssertNoThrow(try httpClient.syncShutdown(requiresCleanClose: true))
            XCTAssertNoThrow(try httpBin.shutdown())
        }

        let eventLoop = httpClient.eventLoopGroup.next()
        let requestCount = 200
        var futureResults = [EventLoopFuture<HTTPClient.Response>]()
        for _ in 1...requestCount {
            let req = try HTTPClient.Request(url: "http://localhost:\(httpBin.port)/get", method: .GET, headers: ["X-internal-delay": "5", "Connection": "close"])
            futureResults.append(httpClient.execute(request: req))
        }
        XCTAssertNoThrow(try EventLoopFuture<HTTPClient.Response>.andAllComplete(futureResults, on: eventLoop).timeout(after: .seconds(10)).wait())
=======
        let httpClient = HTTPClient(eventLoopGroupProvider: .createNew)
        defer {
            XCTAssertNoThrow(try httpClient.syncShutdown())
        }

        let url = "http://localhost:\(httpBin.port)/get"
        XCTAssertNoThrow(XCTAssertEqual(.ok, try httpClient.get(url: url).wait().status))

        for w in 0..<numberOfWorkers {
            let q = DispatchQueue(label: "worker \(w)")
            q.async(group: allDone) {
                func go() {
                    allWorkersReady.signal() // tell the driver we're ready
                    allWorkersGo.wait() // wait for the driver to let us go

                    for _ in 0..<numberOfRequestsPerWorkers {
                        XCTAssertNoThrow(XCTAssertEqual(.ok, try httpClient.get(url: url).wait().status))
                    }
                }
                go()
            }
        }

        for _ in 0..<numberOfWorkers {
            allWorkersReady.wait()
        }
        // now all workers should be waiting for the go signal

        for _ in 0..<numberOfWorkers {
            allWorkersGo.signal()
        }
        // all workers should be running, let's wait for them to finish
        allDone.wait()
>>>>>>> 8031c469
    }

    func testRepeatedRequestsWorkWhenServerAlwaysCloses() {
        let web = NIOHTTP1TestServer(group: self.group)
        defer {
            XCTAssertNoThrow(try web.stop())
        }

        let httpClient = HTTPClient(eventLoopGroupProvider: .shared(self.group))
        defer {
            XCTAssertNoThrow(try httpClient.syncShutdown(requiresCleanClose: true))
        }

        for _ in 0..<10 {
            let result = httpClient.get(url: "http://localhost:\(web.serverPort)/foo")
            XCTAssertNoThrow(XCTAssertEqual(.head(.init(version: .init(major: 1, minor: 1),
                                                        method: .GET,
                                                        uri: "/foo",
                                                        headers: HTTPHeaders([("Host", "localhost"),
                                                                              ("Content-Length", "0")]))),
                                            try web.readInbound()))
            XCTAssertNoThrow(XCTAssertEqual(.end(nil),
                                            try web.readInbound()))
            XCTAssertNoThrow(try web.writeOutbound(.head(.init(version: .init(major: 1, minor: 1),
                                                               status: .ok,
                                                               headers: HTTPHeaders([("CoNnEcTiOn", "cLoSe")])))))
            XCTAssertNoThrow(try web.writeOutbound(.end(nil)))

            var response: HTTPClient.Response?
            XCTAssertNoThrow(response = try result.wait())
            XCTAssertEqual(.ok, response?.status)
            XCTAssertNil(response?.body)
        }
    }

    func testShutdownBeforeTasksCompletion() throws {
        let httpBin = HTTPBin()
        let elg = MultiThreadedEventLoopGroup(numberOfThreads: 1)
        let client = HTTPClient(eventLoopGroupProvider: .shared(elg))
        let req = try HTTPClient.Request(url: "http://localhost:\(httpBin.port)/get", method: .GET, headers: ["X-internal-delay": "500"])
        let res = client.execute(request: req)
        XCTAssertNoThrow(try client.syncShutdown(requiresCleanClose: false))
        _ = try? res.timeout(after: .seconds(2)).wait()
        try httpBin.shutdown()
        try elg.syncShutdownGracefully()
    }

    /// This test would cause an assertion failure on `HTTPClient` deinit if client doesn't actually shutdown
    func testUncleanShutdownActuallyShutsDown() throws {
        let httpBin = HTTPBin()
        let client = HTTPClient(eventLoopGroupProvider: .createNew)
        let req = try HTTPClient.Request(url: "http://localhost:\(httpBin.port)/get", method: .GET, headers: ["X-internal-delay": "200"])
        _ = client.execute(request: req)
        try? client.syncShutdown(requiresCleanClose: true)
        try httpBin.shutdown()
    }

    func testUncleanShutdownCancelsTasks() throws {
        let httpBin = HTTPBin()
        let elg = MultiThreadedEventLoopGroup(numberOfThreads: 1)
        let client = HTTPClient(eventLoopGroupProvider: .shared(elg))

        defer {
            XCTAssertNoThrow(try httpBin.shutdown())
            XCTAssertNoThrow(try elg.syncShutdownGracefully())
        }

        let responses = (1...100).map { _ in
            client.get(url: "http://localhost:\(httpBin.port)/wait")
        }

        try client.syncShutdown(requiresCleanClose: false)

        let results = try EventLoopFuture.whenAllComplete(responses, on: elg.next()).timeout(after: .seconds(100)).wait()

        for result in results {
            switch result {
            case .success:
                XCTFail("Shouldn't succeed")
            case .failure(let error):
                if let clientError = error as? HTTPClientError, clientError == .cancelled {
                    continue
                } else {
                    XCTFail("Unexpected error: \(error)")
                }
            }
        }
    }

    func testDoubleShutdown() {
        let client = HTTPClient(eventLoopGroupProvider: .createNew)
        XCTAssertNoThrow(try client.syncShutdown())
        do {
            try client.syncShutdown()
            XCTFail("Shutdown should fail with \(HTTPClientError.alreadyShutdown)")
        } catch {
            guard let clientError = error as? HTTPClientError, clientError == .alreadyShutdown else {
                XCTFail("Unexpected error: \(error) instead of \(HTTPClientError.alreadyShutdown)")
                return
            }
        }
    }

    func testTaskFailsWhenClientIsShutdown() {
        let elg = MultiThreadedEventLoopGroup(numberOfThreads: 1)
        defer {
            XCTAssertNoThrow(try elg.syncShutdownGracefully())
        }
        let client = HTTPClient(eventLoopGroupProvider: .shared(elg))
        XCTAssertNoThrow(try client.syncShutdown(requiresCleanClose: true))
        do {
            _ = try client.get(url: "http://localhost/").wait()
            XCTFail("Request shouldn't succeed")
        } catch {
            if let error = error as? HTTPClientError, error == .alreadyShutdown {
                return
            } else {
                XCTFail("Unexpected error: \(error)")
            }
        }
    }
}<|MERGE_RESOLUTION|>--- conflicted
+++ resolved
@@ -943,7 +943,6 @@
         }
     }
 
-<<<<<<< HEAD
     func testStressGetHttps() throws {
         let httpBin = HTTPBin(ssl: true)
         let httpClient = HTTPClient(eventLoopGroupProvider: .createNew,
@@ -994,20 +993,10 @@
     }
 
     func testUncleanCloseThrows() {
-=======
-    func testManyConcurrentRequestsWork() {
-        let numberOfWorkers = 20
-        let numberOfRequestsPerWorkers = 20
-        let allWorkersReady = DispatchSemaphore(value: 0)
-        let allWorkersGo = DispatchSemaphore(value: 0)
-        let allDone = DispatchGroup()
-
->>>>>>> 8031c469
-        let httpBin = HTTPBin()
-        defer {
-            XCTAssertNoThrow(try httpBin.shutdown())
-        }
-<<<<<<< HEAD
+        let httpBin = HTTPBin()
+        defer {
+            XCTAssertNoThrow(try httpBin.shutdown())
+        }
 
         let httpClient = HTTPClient(eventLoopGroupProvider: .createNew)
         _ = httpClient.get(url: "http://localhost:\(httpBin.port)/wait")
@@ -1088,7 +1077,19 @@
             futureResults.append(httpClient.execute(request: req))
         }
         XCTAssertNoThrow(try EventLoopFuture<HTTPClient.Response>.andAllComplete(futureResults, on: eventLoop).timeout(after: .seconds(10)).wait())
-=======
+    }
+
+    func testManyConcurrentRequestsWork() {
+        let numberOfWorkers = 20
+        let numberOfRequestsPerWorkers = 20
+        let allWorkersReady = DispatchSemaphore(value: 0)
+        let allWorkersGo = DispatchSemaphore(value: 0)
+        let allDone = DispatchGroup()
+
+        let httpBin = HTTPBin()
+        defer {
+            XCTAssertNoThrow(try httpBin.shutdown())
+        }
         let httpClient = HTTPClient(eventLoopGroupProvider: .createNew)
         defer {
             XCTAssertNoThrow(try httpClient.syncShutdown())
@@ -1122,7 +1123,6 @@
         }
         // all workers should be running, let's wait for them to finish
         allDone.wait()
->>>>>>> 8031c469
     }
 
     func testRepeatedRequestsWorkWhenServerAlwaysCloses() {
