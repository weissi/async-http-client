--- conflicted
+++ resolved
@@ -886,7 +886,6 @@
         }
     }
 
-<<<<<<< HEAD
     func testStressGetHttps() throws {
         let httpBin = HTTPBin(ssl: true)
         let httpClient = HTTPClient(eventLoopGroupProvider: .createNew,
@@ -954,7 +953,8 @@
             futureResults.append(httpClient.execute(request: req))
         }
         XCTAssertNoThrow(try EventLoopFuture<HTTPClient.Response>.andAllComplete(futureResults, on: eventLoop).timeout(after: .seconds(3)).wait())
-=======
+    }
+
     func testRepeatedRequestsWorkWhenServerAlwaysCloses() {
         let web = NIOHTTP1TestServer(group: self.group)
         defer {
@@ -989,6 +989,5 @@
             XCTAssertEqual(.ok, response?.status)
             XCTAssertNil(response?.body)
         }
->>>>>>> d2d7bde0
     }
 }