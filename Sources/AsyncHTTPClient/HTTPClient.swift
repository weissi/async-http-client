--- conflicted
+++ resolved
@@ -280,12 +280,7 @@
             }.flatMap {
                 channel.writeAndFlush(request)
             }
-<<<<<<< HEAD
         }.cascadeFailure(to: promise)
-
-=======
-            .cascadeFailure(to: task.promise)
->>>>>>> 871c655a
         return task
     }
 
@@ -495,12 +490,8 @@
         do {
             let tlsConfiguration = tlsConfiguration ?? TLSConfiguration.forClient()
             let context = try NIOSSLContext(configuration: tlsConfiguration)
-<<<<<<< HEAD
-            return self.addHandler(try NIOSSLClientHandler(context: context, serverHostname: key.host))
-=======
             return self.addHandler(try NIOSSLClientHandler(context: context, serverHostname: request.host.isIPAddress ? nil : request.host),
                                    position: .first)
->>>>>>> 871c655a
         } catch {
             return self.eventLoop.makeFailedFuture(error)
         }
